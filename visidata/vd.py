#!/usr/bin/env python3

"""VisiData core functionality"""

__version__ = 'saul.pw/VisiData v0.59'
__author__ = 'Saul Pwanson <vd@saul.pw>'
__license__ = 'GPLv3'
__status__ = 'Development'

from builtins import *
import sys
import os
import os.path
import copy
import collections
import functools
import itertools
import string
import re
import threading
import time
import curses
import datetime
import ctypes  # async exception
import io
import cProfile
import pstats
import random
import textwrap


class EscapeException(Exception):
    pass

base_commands = collections.OrderedDict()
base_options = collections.OrderedDict()

def command(keystrokes, execstr, helpstr):
    if isinstance(keystrokes, str):
        keystrokes = [keystrokes]

    for ks in keystrokes:
        base_commands[ks] = (ks, helpstr, execstr)

def option(name, default, helpstr=''):
    base_options[name] = [name, default, default, helpstr]  # see OptionsObject
theme = option


option('debug', False, 'abort on error and display stacktrace')
option('readonly', False, 'disable saving')
option('filetype', None, 'specify file type')

option('headerlines', 1, 'parse first N rows of .csv/.tsv as column names')
option('encoding', 'utf-8', 'as passed to codecs.open')
option('encoding_errors', 'surrogateescape', 'as passed to codecs.open')

option('field_joiner', ' ', 'character used to join string fields')
option('sheetname_joiner', '~', 'string joining multiple sheet names')
option('curses_timeout', '100', 'curses timeout in ms')
option('min_task_time', 0.10, 'only keep tasks that take longer than this number of seconds')
option('profile_tasks', True, 'profile async tasks')
option('default_width', 20, 'default column width')
option('regex_flags', 'I', 'flags to pass to re.compile() [AILMSUX]')
option('confirm_overwrite', True, 'whether to prompt for overwrite confirmation on save')
option('num_colors', 0, 'force number of colors to use')
option('maxlen_col_hdr', 2, 'maximum length of column-header strings')

theme('disp_truncator', '…')
theme('disp_key_sep', '/')
theme('disp_format_exc', '~')
theme('disp_getter_exc', '!')
theme('disp_edit_fill', '_', 'edit field fill character')
theme('disp_more_left', '<', 'display cue in header indicating more columns to the left')
theme('disp_more_right', '>', 'display cue in header indicating more columns to the right')
theme('disp_column_sep', '|', 'chars between columns')
theme('disp_keycol_sep', '\u2016', 'chars between keys and rest of columns')

theme('disp_error_val', '¿', 'displayed contents when getter fails due to exception')
theme('disp_none', '',  'visible contents of a cell whose value was None')

theme('color_current_row', 'reverse')
theme('color_default', 'normal')
theme('color_selected_row', '215 yellow')
theme('color_format_exc', '48 bold yellow')
theme('color_getter_exc', 'red bold')
theme('color_current_col', 'bold')
theme('color_current_hdr', 'reverse underline')
theme('color_key_col', '81 cyan')
theme('color_default_hdr', 'bold underline')
theme('color_column_sep', '246 blue')
theme('disp_status_sep', ' | ', 'string separating multiple statuses')
theme('disp_unprintable', '.', 'a substitute character for unprintables')
theme('disp_column_fill', ' ', 'pad chars after column value')
theme('disp_oddspace', '\u00b7', 'displayable character for odd whitespace')
theme('color_status', 'bold', 'status line color')
theme('color_edit_cell', 'normal', 'edit cell color')
theme('disp_status_fmt', '%s| ', 'status line prefix')

ENTER='^J'
ESC='^['

command(['KEY_F(1)', 'z?'], 'vd.push(HelpSheet(name + "_commands", sheet.commands))', 'open command help sheet')
command('q',  'vd.sheets.pop(0)', 'quit the current sheet')

command(['h', 'KEY_LEFT'],  'cursorRight(-1)', 'go one column left')
command(['j', 'KEY_DOWN'],  'cursorDown(+1)', 'go one row down')
command(['k', 'KEY_UP'],    'cursorDown(-1)', 'go one row up')
command(['l', 'KEY_RIGHT'], 'cursorRight(+1)', 'go one column right')
command(['^F', 'KEY_NPAGE', 'kDOWN'], 'cursorDown(nVisibleRows); sheet.topRowIndex += nVisibleRows', 'scroll one page down')
command(['^B', 'KEY_PPAGE', 'kUP'], 'cursorDown(-nVisibleRows); sheet.topRowIndex -= nVisibleRows', 'scroll one page up')
command('zk', 'sheet.topRowIndex -= 1', 'scroll one line up')
command('zj', 'sheet.topRowIndex += 1', 'scroll one line down')
command(['KEY_HOME', 'gg'],  'sheet.topRowIndex = sheet.cursorRowIndex = 0', 'go to top row')
command('zKEY_HOME', 'sheet.topRowIndex = sheet.cursorRowIndex = 0; sheet.leftVisibleColIndex = sheet.cursorVisibleColIndex = 0', 'go to top row and top column')
command('KEY_END',   'sheet.cursorRowIndex = len(rows)-1', 'go to last row')
command('zKEY_END',  'sheet.cursorRowIndex = len(rows)-1; sheet.cursorVisibleColIndex = len(visibleCols)-1', 'go to last row and last column')

command('gq', 'vd.sheets.clear()', 'drop all sheets (clean exit)')

command('gh', 'sheet.cursorVisibleColIndex = sheet.leftVisibleColIndex = 0', 'go to leftmost column')
command('gk', 'sheet.cursorRowIndex = sheet.topRowIndex = 0', 'go to top row')
command('gj', 'sheet.cursorRowIndex = len(rows); sheet.topRowIndex = cursorRowIndex-nVisibleRows', 'go to bottom row')
command('gl', 'sheet.cursorVisibleColIndex = len(visibleCols)-1', 'go to rightmost column')

command('^G', 'status(statusLine)', 'show info for the current sheet')
command('^V', 'status(__version__)', 'show version information')

command('zt', 'sheet.topRowIndex = cursorRowIndex', 'scroll cursor row to top of screen')
command('zz', 'sheet.topRowIndex = cursorRowIndex-int(nVisibleRows/2)', 'scroll cursor row to middle of screen')
command('zb', 'sheet.topRowIndex = cursorRowIndex-nVisibleRows+1', 'scroll cursor row to bottom of screen')
command(['zL', 'kRIT5'], 'sheet.cursorVisibleColIndex = sheet.leftVisibleColIndex = rightVisibleColIndex', 'scroll columns one page to the right')
command(['zH', 'kLFT5'], 'pageLeft()', 'scroll columns one page to the left')
command(['zh', 'zKEY_LEFT'], 'sheet.leftVisibleColIndex -= 1', 'scroll columns one to the left')
command(['zl', 'zKEY_RIGHT'], 'sheet.leftVisibleColIndex += 1', 'scroll columns one to the right')
command('zs', 'sheet.leftVisibleColIndex = cursorVisibleColIndex', 'scroll cursor to leftmost column')
command('ze', 'tmp =  cursorVisibleColIndex; pageLeft(); sheet.cursorVisibleColIndex = tmp', 'scroll cursor to rightmost column')

command('<', 'skipUp()', 'skip up this column to previous value')
command('>', 'skipDown()', 'skip down this column to next value')

command('_', 'cursorCol.toggleWidth(cursorCol.getMaxWidth(visibleRows))', 'toggle this column width between default_width and to fit visible values')
command('-', 'cursorCol.width = 0', 'hide this column')
command('^', 'cursorCol.name = editCell(cursorVisibleColIndex, -1)', 'rename this column')
command('+', 'cursorCol.aggregator = chooseOne(aggregators)', 'choose aggregator for this column')
command('!', 'cursorRight(toggleKeyColumn(cursorColIndex))', 'toggle this column as a key column')

command('g_', 'for c in visibleCols: c.width = c.getMaxWidth(visibleRows)', 'set width of all columns to fit visible cells')
command('g^', 'for c in visibleCols: c.name = c.getDisplayValue(cursorRow)', 'set names of all visible columns to this row')

command('[', 'rows.sort(key=lambda r,col=cursorCol: col.getValue(r))', 'sort by this column ascending')
command(']', 'rows.sort(key=lambda r,col=cursorCol: col.getValue(r), reverse=True)', 'sort by this column descending')
command('g[', 'rows.sort(key=lambda r,cols=keyCols: tuple(c.getValue(r) for c in cols))', 'sort by all key columns ascending')
command('g]', 'rows.sort(key=lambda r,cols=keyCols: tuple(c.getValue(r) for c in cols), reverse=True)', 'sort by all key columns descending')

command('^D', 'options.debug = not options.debug; status("debug " + ("ON" if options.debug else "OFF"))', 'toggle debug mode')

command('^E', 'vd.lastErrors and vd.push(TextSheet("last_error", vd.lastErrors[-1])) or status("no error")', 'open stack trace for most recent error')

command('^^', 'vd.sheets[0], vd.sheets[1] = vd.sheets[1], vd.sheets[0]', 'jump to previous sheet')
command('^I',  'moveListItem(vd.sheets, 0, len(vd.sheets))', 'cycle through sheet stack') # TAB
command('KEY_BTAB', 'moveListItem(vd.sheets, -1, 0)', 'reverse cycle through sheet stack')

command('g^E', 'vd.push(TextSheet("last_errors", "\\n\\n".join(vd.lastErrors)))', 'open most recent errors')

command('R', 'sheet.filetype = input("change type to: ", value=sheet.filetype)', 'set source type of this sheet')
command('^R', 'reload(); status("reloaded")', 'reload sheet from source')

command('/', 'moveRegex(input("/", type="regex"), columns=[cursorCol])', 'search this column forward for regex')
command('?', 'moveRegex(input("?", type="regex"), columns=[cursorCol], backward=True)', 'search this column backward for regex')
command('n', 'moveRegex(columns=[cursorCol])', 'go to next match')
command('p', 'moveRegex(columns=[cursorCol], backward=True)', 'go to previous match')

command('g/', 'moveRegex(input("g/", type="regex"), columns=visibleCols)', 'search regex forward in all visible columns')
command('g?', 'moveRegex(input("g?", type="regex"), backward=True, moveCursor=True, columns=visibleCols)', 'search regex backward in all visible columns')
command('gn', 'sheet.cursorRowIndex = max(list(searchRegex()) or [cursorRowIndex])', 'go to first match')
command('gp', 'sheet.cursorRowIndex = min(list(searchRegex()) or [cursorRowIndex])', 'go to last match')

command('@', 'cursorCol.type = date', 'set column type to ISO8601 datetime')
command('#', 'cursorCol.type = int', 'set column type to integer')
command('$', 'cursorCol.type = str', 'set column type to string')
command('%', 'cursorCol.type = float', 'set column type to float')
command('~', 'cursorCol.type = detectType(cursorValue)', 'autodetect type of column by its data')

command('^P', 'vd.status(vd.statusHistory[0])', 'show last status message again')
command('g^P', 'vd.push(TextSheet("statuses", vd.statusHistory))', 'open last 100 statuses')

command('e', 'cursorCol.setValues([cursorRow], editCell(cursorVisibleColIndex)); sheet.cursorRowIndex += 1', 'edit this cell')
command('ge', 'cursorCol.setValues(selectedRows, input("set selected to: ", value=cursorValue))', 'edit this column for all selected rows')

command('c', 'searchColumnNameRegex(input("column name regex: ", "regex"))', 'go to visible column by regex of name')
command('r', 'sheet.cursorRowIndex = int(input("row number: "))', 'go to row number')

command('d', 'rows.pop(cursorRowIndex)', 'delete this row')
command('gd', 'deleteSelected()', 'delete all selected rows')

command('o', 'vd.push(openSource(input("open: ", "filename")))', 'open local file or url')
command('^S', 'saveSheet(sheet, input("save to: ", "filename", value=str(sheet.source)))', 'save this sheet to new file')

# slide rows/columns around
command('H', 'moveVisibleCol(cursorVisibleColIndex, max(cursorVisibleColIndex-1, 0)); sheet.cursorVisibleColIndex -= 1', 'move this column one left')
command('J', 'sheet.cursorRowIndex = moveListItem(rows, cursorRowIndex, min(cursorRowIndex+1, nRows-1))', 'move this row one down')
command('K', 'sheet.cursorRowIndex = moveListItem(rows, cursorRowIndex, max(cursorRowIndex-1, 0))', 'move this row one up')
command('L', 'moveVisibleCol(cursorVisibleColIndex, min(cursorVisibleColIndex+1, nVisibleCols-1)); sheet.cursorVisibleColIndex += 1', 'move this column one right')
command('gH', 'moveListItem(columns, cursorColIndex, nKeys)', 'move this column all the way to the left of the non-key columns')
command('gJ', 'moveListItem(rows, cursorRowIndex, nRows)', 'move this row all the way to the bottom')
command('gK', 'moveListItem(rows, cursorRowIndex, 0)', 'move this row all the way to the top')
command('gL', 'moveListItem(columns, cursorColIndex, nCols)', 'move this column all the way to the right')

command('O', 'vd.push(OptionsSheet("sheet options", base_options))', 'open Options for this sheet')

command(' ', 'toggle([cursorRow]); cursorDown(1)', 'toggle select of this row')
command('s', 'select([cursorRow]); cursorDown(1)', 'select this row')
command('u', 'unselect([cursorRow]); cursorDown(1)', 'unselect this row')

command('|', 'selectByIdx(searchRegex(input("|", type="regex"), columns=[cursorCol]))', 'select rows by regex matching this columns')
command('\\', 'unselectByIdx(searchRegex(input("\\\\", type="regex"), columns=[cursorCol]))', 'unselect rows by regex matching this columns')

command('g ', 'toggle(rows)', 'toggle select of all rows')
command('gs', 'select(rows)', 'select all rows')
command('gu', '_selectedRows.clear()', 'unselect all rows')

command('g|', 'selectByIdx(searchRegex(input("|", type="regex"), columns=visibleCols))', 'select rows by regex matching any visible column')
command('g\\', 'unselectByIdx(searchRegex(input("\\\\", type="regex"), columns=visibleCols))', 'unselect rows by regex matching any visible column')

command('X', 'vd.push(SheetDict("lastInputs", vd.lastInputs))', 'push last inputs sheet')

command(',', 'select(gatherBy(lambda r,c=cursorCol,v=cursorValue: c.getValue(r) == v), progress=False)', 'select rows matching by this column')
command('g,', 'select(gatherBy(lambda r,v=cursorRow: r == v), progress=False)', 'select all rows that match this row')

command('"', 'vd.push(sheet.copy("_selected")).rows = list(sheet.selectedRows); sheet._selectedRows.clear()', 'push duplicate sheet with only selected rows')
command('g"', 'vd.push(sheet.copy())', 'push duplicate sheet')
command('P', 'vd.push(copy("_sample")).rows = random.sample(rows, int(input("random population size: ")))', 'push duplicate sheet with a random sample of <N> rows')
command('V', 'vd.push(TextSheet("%s[%s].%s" % (name, cursorRowIndex, cursorCol.name), cursorValue))', 'view readonly contents of this cell in a new sheet')

command('`', 'vd.push(source if isinstance(source, Sheet) else None)', 'push source sheet')

# VisiData uses Python native int, float, str, and adds a simple date and anytype.
#
# A type T is used internally in these ways:
#    o = T(str)   # for conversion from string
#    o = T()      # for default value to be used when conversion fails
#
# The resulting object o must be orderable and convertible to a string for display and certain outputs (like csv).

## minimalist 'any' type
anytype = lambda r='': str(r)
anytype.__name__ = ''

class date:
    """Simple wrapper around `datetime`.

    This allows it to be created from dateutil str or numeric input as time_t"""

    def __init__(self, s=None):
        if s is None:
            self.dt = datetime.datetime.now()
        elif isinstance(s, int) or isinstance(s, float):
            self.dt = datetime.datetime.fromtimestamp(s)
        elif isinstance(s, str):
            import dateutil.parser
            self.dt = dateutil.parser.parse(s)
        else:
            assert isinstance(s, datetime.datetime)
            self.dt = s

    def to_string(self, fmtstr=None):
        """Convert datetime object to string, in ISO 8601 format by default."""
        if not fmtstr:
            fmtstr = '%Y-%m-%d %H:%M:%S'
        return self.dt.strftime(fmtstr)

    def __str__(self):
        return self.to_string()

    def __lt__(self, a):
        return self.dt < a.dt


def detectType(v):
    """Auto-detect types in this order of preference: int, float, date, str."""
    def tryType(T, v):
        try:
            v = T(v)
            return T
        except EscapeException:
            raise
        except:
            return None

    return tryType(int, v) or tryType(float, v) or tryType(date, v) or str


typemap = {
    int: '#',
    str: '$',
    float: '%',
    date: '@',
    anytype: ' ',
}

windowWidth = 0
windowHeight = 0

def joinSheetnames(*sheetnames):
    """Concatenate sheet names using separator (`options.sheetname_joiner`)."""
    return options.sheetname_joiner.join(str(x) for x in sheetnames)

def error(s):
    """Return custom exception as function, for use with `lambda` and `eval`."""
    raise Exception(s)

def status(s):
    """Return status property via function call."""
    return vd().status(s)

def moveListItem(L, fromidx, toidx):
    """Move element within list `L` and return element's new index."""
    r = L.pop(fromidx)
    L.insert(toidx, r)
    return toidx

def enumPivot(L, pivotIdx):
    """Model Python `enumerate()` but starting midway through sequence `L`.

    Begin at index following `pivotIdx`, traverse through end.
    At sequence-end, begin at sequence-head, continuing through `pivotIdx`."""
    rng = range(pivotIdx+1, len(L))
    rng2 = range(0, pivotIdx+1)
    for i in itertools.chain(rng, rng2):
        yield i, L[i]


# VisiData singleton contains all sheets
@functools.lru_cache()
def vd():
    """Instantiate and return singleton instance of VisiData class.
    
    Contains all sheets, and (as singleton) is unique instance.."""
    return VisiData()

def exceptionCaught(status=True):
    return vd().exceptionCaught(status)

def chooseOne(choices):
    """Return `input` statement choices formatted with `/` as separator.

    Choices can be list/tuple or dict (if dict, its keys will be used)."""
    if isinstance(choices, dict):
        return choices[input('/'.join(choices.keys()) + ': ')]
    else:
        return input('/'.join(str(x) for x in choices) + ': ')

<<<<<<< HEAD
=======
# A .. Z AA AB .. ZZ
defaultColNames = list(itertools.chain(string.ascii_uppercase, [''.join(i) for i in itertools.product(string.ascii_uppercase, repeat=2)]))
>>>>>>> 1ea9142f

class VisiData:
    allPrefixes = 'gz'  # 'g'lobal, 'z'scroll

    def __init__(self):
        self.sheets = []
        self.statusHistory = []
        self._status = [__version__, '<F1> or z? opens help']  # statuses shown until next action
        self.lastErrors = []
        self.lastRegex = None
        self.lastInputs = collections.defaultdict(collections.OrderedDict)  # [input_type] -> prevInputs
        self.cmdhistory = []  # list of [keystrokes, start_time, end_time, thread, notes]
        self.keystrokes = ''
        self.inInput = False
        self.tasks = []
        self.scr = None  # curses scr

    @property
    def unfinishedTasks(self):
        """Return list of tasks for which `endTime` has not been reached."""
        return [task for task in self.tasks if not task.endTime]

    def checkForUnfinishedTasks(self):
        """Prune old threads that were not started or terminated."""
        for task in self.unfinishedTasks:
            if not task.thread.is_alive():
                task.endTime = time.process_time()
                task.status += 'ended'
                if task.elapsed_s*1000 < float(options.min_task_time):
                    self.tasks.remove(task)

    def status(self, s):
        """Populate status bar and maintain `statusHistory` list."""
        strs = str(s)
        self._status.append(strs)
        self.statusHistory.insert(0, strs)
        del self.statusHistory[100:]  # keep most recent 100 only
        return s

    def editText(self, y, x, w, **kwargs):
        """Return last command if it exists in EditLog or screen object."""
        v = self.editlog.get_last_args()
        if v is not None:
            return v
        v = editText(self.scr, y, x, w, **kwargs)
        if kwargs.get('display', True):
            self.status('"%s"' % v)
            self.editlog.set_last_args(v)
        return v

    def getkeystroke(self):
        """Get keystroke and display it on status bar."""
        k = None
        try:
            k = self.scr.get_wch()
            self.drawRightStatus()
        except Exception:
            return ''  # curses timeout

        if isinstance(k, str):
            if ord(k) >= 32 and ord(k) != 127:  # 127 == DEL or ^?
                return k
            k = ord(k)
        return curses.keyname(k).decode('utf-8')

    def searchRegex(self, sheet, regex=None, columns=[], backward=False, moveCursor=False):
        """Set row index if moveCursor, otherwise return list of row indexes."""

        def columnsMatch(sheet, row, columns, func):
<<<<<<< HEAD
            return any([func(c.getDisplayValue(row)) for c in columns])
=======
            """Return boolean: is cell value formatted for display?"""
            for c in columns:
                m = func(c.getDisplayValue(row))
                if m:
                    return True
            return False
>>>>>>> 1ea9142f

        if regex:
            flags = sum(getattr(re, f.upper()) for f in options.regex_flags)
            r = re.compile(regex, flags)
            if r:
                self.lastRegex = r
            else:
                error('regex error')

        if not columns:
            error('no columns')

        if not self.lastRegex:
            error('no regex')

        if backward:
            rng = range(sheet.cursorRowIndex-1, -1, -1)
            rng2 = range(sheet.nRows-1, sheet.cursorRowIndex-1, -1)
        else:
            rng = range(sheet.cursorRowIndex+1, sheet.nRows)
            rng2 = range(0, sheet.cursorRowIndex+1)

        matchingRowIndexes = 0
        sheet.progressTotal = sheet.nRows
        sheet.progressMade = 0

        for r in rng:
            sheet.progressMade += 1
            if columnsMatch(sheet, sheet.rows[r], columns, self.lastRegex.search):
                if moveCursor:
                    sheet.cursorRowIndex = r
                    return
                else:
                    matchingRowIndexes += 1
                    yield r

        for r in rng2:
            sheet.progressMade += 1
            if columnsMatch(sheet, sheet.rows[r], columns, self.lastRegex.search):
                if moveCursor:
                    sheet.cursorRowIndex = r
                    status('search wrapped')   # the only reason for the duplicate code block
                    return
                else:
                    matchingRowIndexes += 1
                    yield r

        status('%s matches for /%s/' % (matchingRowIndexes, self.lastRegex.pattern))

    def exceptionCaught(self, status=True):
        """Maintain list of most recent errors and return most recent one."""
        import traceback
        self.lastErrors.append(traceback.format_exc().strip())
        self.lastErrors = self.lastErrors[-10:]  # keep most recent
        if status:
            return self.status(self.lastErrors[-1].splitlines()[-1])
        if options.debug:
            raise

    def drawLeftStatus(self, vs):
        """Compose and draw left side of status bar.

        Include previous status messages, which are then cleared."""
        attr = colors[options.color_status]
        statusstr = options.disp_status_fmt % vs.name + options.disp_status_sep.join(self._status)
        try:
            draw_clip(self.scr, windowHeight-1, 0, statusstr, attr, windowWidth)
        except Exception as e:
            self.exceptionCaught()

    def drawRightStatus(self):
        """Compose and draw right side of status bar."""
        try:
            sheet = self.sheets[0]
            if sheet.progressMade == sheet.progressTotal:
                pctLoaded = 'rows'
            else:
                pctLoaded = ' %2d%%' % sheet.progressPct
            rstatus = '%s %9d %s' % (self.keystrokes, sheet.nRows, pctLoaded)
            draw_clip(self.scr, windowHeight-1, windowWidth-len(rstatus)-2, rstatus, colors[options.color_status])
            curses.doupdate()
        except Exception as e:
            self.exceptionCaught()

    def run(self, scr):
        """Manage execution of keystrokes and subsequent redrawing of screen."""
        global windowHeight, windowWidth, sheet
        windowHeight, windowWidth = scr.getmaxyx()
        scr.timeout(int(options.curses_timeout))
        self.scr = scr

        self.keystrokes = ''
        while True:
            if not self.sheets:
                # if no more sheets, exit
                return

            sheet = self.sheets[0]

            try:
                sheet.draw(scr)
            except Exception as e:
                self.exceptionCaught()

            self.drawLeftStatus(sheet)
            self.drawRightStatus()  # visible during this getkeystroke

            keystroke = self.getkeystroke()
            if keystroke:
                if self.keystrokes not in self.allPrefixes:
                    self.keystrokes = ''

                self._status = []
                self.keystrokes += keystroke
            self.drawRightStatus()  # visible for commands that wait for input

            if not keystroke:  # timeout instead of keypress
                pass
            elif keystroke == '^Q':
                return self.lastErrors and self.lastErrors[-1]
            elif keystroke == 'KEY_RESIZE':
                windowHeight, windowWidth = scr.getmaxyx()
            elif keystroke == 'KEY_MOUSE':
                try:
                    devid, x, y, z, bstate = curses.getmouse()
                    sheet.cursorRowIndex = sheet.topRowIndex+y-1
                except Exception:
                    self.exceptionCaught()
            elif self.keystrokes in sheet.commands:
                vd().editlog.before_exec_hook(sheet, self.keystrokes)
                escaped = sheet.exec_command(g_globals, sheet.commands[self.keystrokes])
                if vd().sheets:
                    vd().editlog.after_exec_sheet(vd().sheets[0], escaped)
            elif keystroke in self.allPrefixes:
                pass
            else:
                status('no command for "%s"' % (self.keystrokes))

            self.checkForUnfinishedTasks()
            sheet.checkCursor()

    def replace(self, vs):
        """Replace top sheet with the given sheet `vs`."""
        self.sheets.pop(0)
        return self.push(vs)

    def push(self, vs):
        """Move given sheet `vs` to index 0 of list `sheets`."""
        if vs:
            if vs in self.sheets:
                self.sheets.remove(vs)
                self.sheets.insert(0, vs)
            elif len(vs.rows) == 0:  # first time
                self.sheets.insert(0, vs)
                vs.reload()
            else:
                self.sheets.insert(0, vs)
            return vs
# end VisiData class


# define @async for potentially long-running functions
#   when function is called, instead launches a thread
#   adds a row to cmdhistory
#   ENTER on that row pushes a profile of the thread

class Task:
    """Prepare function and its parameters for asynchronous processing."""
    def __init__(self, name):
        self.name = name
        self.startTime = time.process_time()
        self.endTime = None
        self.status = ''
        self.thread = None
        self.profileResults = None

    def start(self, func, *args, **kwargs):
        """Start parallel thread."""
        self.thread = threading.Thread(target=func, daemon=True, args=args, kwargs=kwargs)
        self.thread.start()

    @property
    def elapsed_s(self):
        """Return elapsed time."""
        return (self.endTime or time.process_time())-self.startTime

def sync():
    while len(vd().unfinishedTasks) > 0:
        vd().checkForUnfinishedTasks()

def async(func):
    """Supply `execThread` for use decorating functions."""
    def execThread(*args, **kwargs):
        """Manage execution of asynchronous thread, checking for redundancy."""
        if threading.current_thread().daemon:
            # Don't spawn a new thread from a subthread.
            return func(*args, **kwargs)

        currentSheet = vd().sheets[0]
        if currentSheet.currentTask:
            error('A task is already in progress on this sheet')
        t = Task(' '.join([func.__name__] + [str(x) for x in args[:1]]))
        currentSheet.currentTask = t
        t.sheet = currentSheet
        if bool(options.profile_tasks):
            t.start(thread_profileCode, t, func, *args, **kwargs)
        else:
            t.start(toplevel_try_func, t, func, *args, **kwargs)
        vd().tasks.append(t)
        return t
    return execThread

def toplevel_try_func(task, func, *args, **kwargs):
    """Modify status-bar content on user-abort/exceptions, for use by @async."""
    try:
        ret = func(*args, **kwargs)
        task.sheet.currentTask = None
        return ret
    except EscapeException as e:  # user aborted
        task.sheet.currentTask = None
        task.status += 'aborted by user;'
        status("%s aborted" % task.name)
    except Exception as e:
        task.sheet.currentTask = None
        task.status += status('%s: %s;' % (type(e).__name__, ' '.join(str(x) for x in e.args)))
        exceptionCaught()

def thread_profileCode(task, func, *args, **kwargs):
    """Wrap profiling functionality for use by @async."""
    pr = cProfile.Profile()
    pr.enable()
    ret = toplevel_try_func(task, func, *args, **kwargs)
    pr.disable()
    s = io.StringIO()
    ps = pstats.Stats(pr, stream=s).sort_stats('cumulative')
    ps.print_stats()
    task.profileResults = s.getvalue()
    return ret


def ctype_async_raise(thread_obj, exception):
    """Raise exception for threads running asynchronously."""


    def dict_find(D, value):
        """Return first key in dict `D` corresponding to `value`."""
        for k, v in D.items():
            if v is value:
                return k

        raise ValueError("no such value in dict")

    # Following `ctypes call follows https://gist.github.com/liuw/2407154.
    ctypes.pythonapi.PyThreadState_SetAsyncExc(
            ctypes.c_long(dict_find(threading._active, thread_obj)),
            ctypes.py_object(exception)
            )
    status('sent exception to %s' % thread_obj.name)

command('^C', 'if sheet.currentTask: ctype_async_raise(sheet.currentTask.thread, EscapeException)', 'cancel task on the current sheet')
command('^T', 'vd.push(TasksSheet("task_history", vd.tasks))', 'push task history sheet')


class LazyMap:
    """Wrap Python `dict` basic functionality."""
    def __init__(self, keys, getter, setter):
        self._keys = keys
        self._getter = getter
        self._setter = setter

    def keys(self):
        return self._keys

    def __getitem__(self, k):
        if k not in self._keys:
            raise KeyError(k)
        return self._getter(k)

    def __setitem__(self, k, v):
        self._keys.append(k)
        self._setter(k, v)

class Sheet:
    """Base object for add-on inheritance."""
    def __init__(self, name, *sources, columns=None):
        self.name = name
        self.sources = sources

        self.rows = []           # list of opaque row objects
        self.cursorRowIndex = 0  # absolute index of cursor into self.rows
        self.cursorVisibleColIndex = 0  # index of cursor into self.visibleCols

        self.topRowIndex = 0     # cursorRowIndex of topmost row
        self.leftVisibleColIndex = 0    # cursorVisibleColIndex of leftmost column
        self.rightVisibleColIndex = 0
        self.loader = None

        # as computed during draw()
        self.rowLayout = {}      # [rowidx] -> y
        self.visibleColLayout = {}      # [vcolidx] -> (x, w)

        # all columns in display order
        self.columns = columns or []        # list of Column objects
        self.nKeys = 0           # self.columns[:nKeys] are all pinned to the left and matched on join

        # commands specific to this sheet
        self.commands = collections.ChainMap(collections.OrderedDict(), base_commands)

        self.filetype = None
        self._selectedRows = {}  # id(row) -> row

        # for progress bar
        self.progressMade = 0
        self.progressTotal = 0

        # only allow one async task per sheet
        self.currentTask = None

        self.colorizers = [ self.colorCursorCol, self.colorKeyCol, self.colorCursorRow, self.colorSelectedRow ]

    def genProgress(self, L, total=None):
        """Create generator (for for-loops), with `progressTotal` property."""
        self.progressTotal = total or len(L)
        self.progressMade = 0
        for i in L:
            self.progressMade += 1
            yield i

        self.progressMade = self.progressTotal

    @staticmethod
    def colorCursorCol(self, col, r, value):
        if col is self.cursorCol:
            if r is None:
                return options.color_current_hdr, 9
            else:
                return options.color_current_col, 9

    @staticmethod
    def colorKeyCol(self, col, r, value):
        if col in self.keyCols:
            return options.color_key_col, 7

    @staticmethod
    def colorCursorRow(self, col, r, value):
        if r and r is self.cursorRow:
            return options.color_current_row, 10

    @staticmethod
    def colorSelectedRow(self, col, r, value):
        if self.isSelected(r):
            return options.color_selected_row, 8


    def command(self, keystrokes, execstr, helpstr):
        """Populate command, help-string and execution string for keystrokes."""
        self.commands[keystrokes] = (keystrokes, helpstr, execstr)

    def moveRegex(self, *args, **kwargs):
        """Wrap `VisiData.searchRegex`, with cursor additionally moved."""
        list(self.searchRegex(*args, moveCursor=True, **kwargs))

    def searchRegex(self, *args, **kwargs):
        """Wrap `VisiData.searchRegex`."""
        return self.vd.searchRegex(self, *args, **kwargs)

    def searchColumnNameRegex(self, colregex):
        """Select visible column matching `colregex`, if found."""
        for i, c in enumPivot(self.visibleCols, self.cursorVisibleColIndex):
            if re.search(colregex, c.name, re.IGNORECASE):
                self.cursorVisibleColIndex = i
                return

    def reload(self):
        """Default reloader, wrapping `loader` method."""
        if self.loader:
            self.loader()
        else:
            status('no reloader')

    def copy(self, suffix="'"):
        """Wrap `deepcopy`, needed to avoid pass-by-reference pollution."""
        c = copy.copy(self)
        c.name += suffix
        c.topRowIndex = c.cursorRowIndex = 0
        c.columns = copy.deepcopy(self.columns)
        c._selectedRows = self._selectedRows.copy()
        c.colorizers = self.colorizers.copy()
        return c

    @async
    def deleteSelected(self):
        """Delete all selected rows."""
        oldrows = self.rows
        oldidx = self.cursorRowIndex
        ndeleted = 0

        row = None   # row to re-place cursor after
        while oldidx < len(oldrows):
            if not self.isSelected(oldrows[oldidx]):
                row = self.rows[oldidx]
                break
            oldidx += 1

        self.rows = []
        for r in self.genProgress(oldrows):
            if not self.isSelected(r):
                self.rows.append(r)
                if r is row:
                    self.cursorRowIndex = len(self.rows)-1
            else:
                ndeleted += 1

        nselected = len(self._selectedRows)
        self._selectedRows.clear()
        status('deleted %s rows' % ndeleted)
        if ndeleted != nselected:
            error('expected %s' % nselected)

    def __repr__(self):
        return self.name

    def exec_command(self, vdglobals, cmd):
        """Wrap execution of `cmd`, adding globals and `locs` dictionary."""
        if vdglobals is None:
            vdglobals = g_globals
        # handy globals for use by commands
        keystrokes, _, execstr = cmd
        self.vd = vd()
        self.sheet = self
        locs = LazyMap(dir(self),
                lambda k,s=self: getattr(s, k),
                lambda k,v,s=self: setattr(s, k, v)
                )
        try:
            exec(execstr, vdglobals, locs)
        except EscapeException as e:  # user aborted
            self.vd.status('EscapeException ' + ''.join(e.args[0:]))
            return True
        except Exception:
            self.vd.exceptionCaught()

        return False

    def clipdraw(self, y, x, s, attr, w):
        """Wrap `draw_clip`."""
        return draw_clip(self.scr, y, x, s, attr, w)

    @property
    def name(self):
        """Wrap return of `_name`."""
        return self._name

    @name.setter
    def name(self, name):
        """Wrap setting of `_name`."""
        self._name = name.replace(' ', '_')

    @property
    def source(self):
        """Return first source, if any."""
        if not self.sources:
            return None
        else:
#            assert len(self.sources) == 1, len(self.sources)
            return self.sources[0]

    @property
    def progressPct(self):
        """Return percentage of rows completed."""
        if self.progressTotal != 0:
            return int(self.progressMade*100/self.progressTotal)

    @property
    def nVisibleRows(self):
        """Return number of visible rows, calculable from window height."""
        return windowHeight-2

    @property
    def cursorCol(self):
        """Return column number of current column."""
        return self.visibleCols[self.cursorVisibleColIndex]

    @property
    def cursorRow(self):
        """Return row number of current row."""
        return self.rows[self.cursorRowIndex]

    @property
    def visibleRows(self):  # onscreen rows
        """Return the rows currently visible."""
        return self.rows[self.topRowIndex:self.topRowIndex+self.nVisibleRows]

    @property
    def visibleCols(self):  # non-hidden cols
        """Return the columns currently visible."""
        return [c for c in self.columns if not c.hidden]

    @property
    def visibleColNames(self):
        """Return space-separated string of visible column-names."""
        return ' '.join(c.name for c in self.visibleCols)

    @property
    def cursorColIndex(self):
        """Return index of current column."""
        return self.columns.index(self.cursorCol)

    @property
    def keyCols(self):
        """Return list of key columns."""
        return self.columns[:self.nKeys]

    @property
    def nonKeyVisibleCols(self):
        """Return list of non-key columns that are visible."""
        return [c for c in self.columns[self.nKeys:] if not c.hidden]

    @property
    def keyColNames(self):
        """Return custom-separator string of visible column names."""
        return options.disp_key_sep.join(c.name for c in self.keyCols)

    @property
    def cursorValue(self):
        """Return cell contents for current row and column."""
        return self.cellValue(self.cursorRowIndex, self.cursorColIndex)

    @property
    def statusLine(self):
        """Return status-line element showing row and column stats."""
        rowinfo = 'row %d/%d (%d selected)' % (self.cursorRowIndex, self.nRows, len(self._selectedRows))
        colinfo = 'col %d/%d (%d visible)' % (self.cursorColIndex, self.nCols, len(self.visibleCols))
        return '%s  %s' % (rowinfo, colinfo)

    @property
    def nRows(self):
        """Return number of rows."""
        return len(self.rows)

    @property
    def nCols(self):
        """Return number of columns."""
        return len(self.columns)

    @property
    def nVisibleCols(self):
        """Return number of visible columns."""
        return len(self.visibleCols)

## selection code
    def isSelected(self, r):
        """Return boolean: is current row selected?"""
        return id(r) in self._selectedRows

    @async
    def toggle(self, rows):
        """Select any unselected rows."""
        self.progressMade = 0
        self.progressTotal = len(self.rows)
        for r in rows:
            self.progressMade += 1
            if not self.unselectRow(r):
                self.selectRow(r)
        self.progressTotal = self.progressMade

    def selectRow(self, row):
        """Select given row."""
        self._selectedRows[id(row)] = row

    def unselectRow(self, row):
        """Unselect given row, return True if selected; else return False."""
        if id(row) in self._selectedRows:
            del self._selectedRows[id(row)]
            return True
        else:
            return False

    @async
    def select(self, rows, status=True, progress=True):
        """Select given rows with option for progress-tracking."""
        before = len(self._selectedRows)
        for r in (self.genProgress(rows) if progress else rows):
            self.selectRow(r)
        if status:
            vd().status('selected %s%s rows' % (len(self._selectedRows)-before, ' more' if before > 0 else ''))

    @async
    def unselect(self, rows, status=True, progress=True):
        """Unselect given rows with option for progress-tracking."""
        before = len(self._selectedRows)
        for r in (self.genProgress(rows) if progress else rows):
            self.unselectRow(r)
        if status:
            vd().status('unselected %s/%s rows' % (before-len(self._selectedRows), before))

    def selectByIdx(self, rowIdxs):
        """Select given rows by index numbers."""
        self.select((self.rows[i] for i in rowIdxs), progress=False)

    def unselectByIdx(self, rowIdxs):
        """Unselect given rows by index numbers."""
        self.unselect((self.rows[i] for i in rowIdxs), progress=False)

    def gatherBy(self, func):
        """Yield each row matching the cursor value """
        for r in self.genProgress(self.rows):
            if func(r):
                yield r

    @property
    def selectedRows(self):
        """Return a list of selected rows in sheet order."""
        return [r for r in self.rows if id(r) in self._selectedRows]

## end selection code

    def moveVisibleCol(self, fromVisColIdx, toVisColIdx):
        """Move column to another position in sheet."""
        fromColIdx = self.columns.index(self.visibleCols[fromVisColIdx])
        toColIdx = self.columns.index(self.visibleCols[toVisColIdx])
        moveListItem(self.columns, fromColIdx, toColIdx)
        return toVisColIdx

    def cursorDown(self, n):
        """Increment cursor's row by `n`."""
        self.cursorRowIndex += n

    def cursorRight(self, n):
        """Increment cursor's column by `n`."""
        self.cursorVisibleColIndex += n
        self.calcColLayout()

    def pageLeft(self):
        """Redraw page one screen to the left.

        Note: keep the column cursor in the same general relative position:

         - if it is on the furthest right column, then it should stay on the
           furthest right column if possible

         - likewise on the left or in the middle

        So really both the `leftIndex` and the `cursorIndex` should move in
        tandem until things are correct.
        """

        targetIdx = self.leftVisibleColIndex  # for rightmost column
        firstNonKeyVisibleColIndex = self.visibleCols.index(self.nonKeyVisibleCols[0])
        while self.rightVisibleColIndex != targetIdx and self.leftVisibleColIndex != firstNonKeyVisibleColIndex:
            self.cursorVisibleColIndex -= 1
            self.leftVisibleColIndex -= 1
            self.calcColLayout()  # recompute rightVisibleColIndex

        # in case that rightmost column is last column, try to squeeze maximum real estate from screen
        if self.rightVisibleColIndex == self.nVisibleCols-1:
            # try to move further left while right column is still full width
            while self.leftVisibleColIndex > 0:
                rightcol = self.visibleCols[self.rightVisibleColIndex]
                if rightcol.width > self.visibleColLayout[self.rightVisibleColIndex][1]:
                    # went too far
                    self.cursorVisibleColIndex += 1
                    self.leftVisibleColIndex += 1
                    break
                else:
                    self.cursorVisibleColIndex -= 1
                    self.leftVisibleColIndex -= 1
                    self.calcColLayout()  # recompute rightVisibleColIndex

    def cellValue(self, rownum, col):
        """Return cell value for given row number and Column object."""
        if not isinstance(col, Column):
            # assume it's the column number
            col = self.columns[col]
        return col.getValue(self.rows[rownum])

    def addColumn(self, col, index=None):
        """Insert column before current column or at given index."""
        if index is None:
            index = len(self.columns)
        if col:
            self.columns.insert(index, col)

    def toggleKeyColumn(self, colidx):
        """Toggle column at given index as key column."""
        if colidx >= self.nKeys: # if not a key, add it
            moveListItem(self.columns, colidx, self.nKeys)
            self.nKeys += 1
            return 1
        else:  # otherwise move it after the last key
            self.nKeys -= 1
            moveListItem(self.columns, colidx, self.nKeys)
            return 0

    def skipDown(self):
        """Select next different value in column; report if none different."""
        pv = self.cursorValue
        for i in range(self.cursorRowIndex+1, self.nRows):
            if self.cellValue(i, self.cursorColIndex) != pv:
                self.cursorRowIndex = i
                return

        status('no different value down this column')

    def skipUp(self):
        """Select last different value in column; report if none different."""
        pv = self.cursorValue
        for i in range(self.cursorRowIndex, -1, -1):
            if self.cellValue(i, self.cursorColIndex) != pv:
                self.cursorRowIndex = i
                return

        status('no different value up this column')

    def checkCursor(self):
        """Keep cursor in bounds of data and screen."""
        # keep cursor within actual available rowset
        if self.nRows == 0 or self.cursorRowIndex <= 0:
            self.cursorRowIndex = 0
        elif self.cursorRowIndex >= self.nRows:
            self.cursorRowIndex = self.nRows-1

        if self.cursorVisibleColIndex <= 0:
            self.cursorVisibleColIndex = 0
        elif self.cursorVisibleColIndex >= self.nVisibleCols:
            self.cursorVisibleColIndex = self.nVisibleCols-1

        if self.topRowIndex <= 0:
            self.topRowIndex = 0
        elif self.topRowIndex > self.nRows-self.nVisibleRows:
            self.topRowIndex = self.nRows-self.nVisibleRows

        # (x,y) is relative cell within screen viewport
        x = self.cursorVisibleColIndex - self.leftVisibleColIndex
        y = self.cursorRowIndex - self.topRowIndex + 1  # header

        # check bounds, scroll if necessary
        if y < 1:
            self.topRowIndex = self.cursorRowIndex
        elif y > self.nVisibleRows:
            self.topRowIndex = self.cursorRowIndex-self.nVisibleRows+1

        if x <= 0:
            self.leftVisibleColIndex = self.cursorVisibleColIndex
        else:
            while True:
                if self.leftVisibleColIndex == self.cursorVisibleColIndex:  # not much more we can do
                    break
                self.calcColLayout()
                if self.cursorVisibleColIndex < min(self.visibleColLayout.keys()):
                    self.leftVisibleColIndex -= 1
                    continue
                elif self.cursorVisibleColIndex > max(self.visibleColLayout.keys()):
                    self.leftVisibleColIndex += 1
                    continue

                cur_x, cur_w = self.visibleColLayout[self.cursorVisibleColIndex]
                if cur_x+cur_w < windowWidth:  # current columns fit entirely on screen
                    break
                self.leftVisibleColIndex += 1

    def calcColLayout(self):
        """Set right-most visible column, based on calculation."""
        self.visibleColLayout = {}
        x = 0
        for vcolidx in range(0, self.nVisibleCols):
            col = self.visibleCols[vcolidx]
            if col.width is None and self.visibleRows:
                col.width = col.getMaxWidth(self.visibleRows)+len(options.disp_more_left)+len(options.disp_more_right)
            width = col.width if col.width is not None else col.getMaxWidth(self.visibleRows)  # handle delayed column width-finding
            if col in self.keyCols or vcolidx >= self.leftVisibleColIndex:  # visible columns
                self.visibleColLayout[vcolidx] = [x, min(width, windowWidth-x)]
                x += width+len(options.disp_column_sep)
            if x > windowWidth-1:
                break

        self.rightVisibleColIndex = vcolidx

    def colorize(self, col, row, value=None):
        """Returns curses attribute for the given col/row/value"""
        rowattr = 0
        rowattrpre = 0

        for func in self.colorizers:
            ret = func(self, col, row, value)
            if ret:
                color, precedence = ret
                rowattr, rowattrpre = colors.update(rowattr, rowattrpre, color, precedence)

        return rowattr

    def drawColHeader(self, vcolidx):
        """Compose and draw column header for given vcolidx."""
        col = self.visibleCols[vcolidx]

        # hdrattr highlights whole column header
        # rowattr is for header separators
        rowattr = self.colorize(None, None) or colors[options.color_column_sep]
        hdrattr = self.colorize(col, None, None) or colors[options.color_default_hdr]

        C = options.disp_column_sep
        if (self.keyCols and col is self.keyCols[-1]) or vcolidx == self.rightVisibleColIndex:
            C = options.disp_keycol_sep

        x, colwidth = self.visibleColLayout[vcolidx]

        # ANameTC
        T = typemap.get(col.type, '?')
        N = ' ' + (col.name or defaultColNames[vcolidx])  # save room at front for LeftMore
        if len(N) > colwidth-1:
            N = N[:colwidth-len(options.disp_truncator)] + options.disp_truncator
        self.clipdraw(0, x, N, hdrattr, colwidth)
        self.clipdraw(0, x+colwidth-len(T), T, hdrattr, len(T))

        if vcolidx == self.leftVisibleColIndex and col not in self.keyCols and self.nonKeyVisibleCols.index(col) > 0:
            A = options.disp_more_left
            self.scr.addstr(0, x, A, rowattr)

        if x+colwidth+len(C) < windowWidth:
            self.scr.addstr(0, x+colwidth, C, rowattr)

    def isVisibleIdxKey(self, vcolidx):
        """Return boolean: is given column index a key column?"""
        return self.visibleCols[vcolidx] in self.keyCols

    def draw(self, scr):
        """Draw entire screen onto the `scr` curses object."""
        global windowHeight, windowWidth
        numHeaderRows = 1
        self.scr = scr  # for clipdraw convenience
        scr.erase()  # clear screen before every re-draw

        windowHeight, windowWidth = scr.getmaxyx()
        if not self.columns:
            return

        self.rowLayout = {}
        self.calcColLayout()
        for vcolidx, colinfo in sorted(self.visibleColLayout.items()):
            x, colwidth = colinfo
            col = self.visibleCols[vcolidx]

            if x < windowWidth:  # only draw inside window
                self.drawColHeader(vcolidx)

                y = numHeaderRows
                for rowidx in range(0, self.nVisibleRows):
                    if self.topRowIndex + rowidx >= self.nRows:
                        break

                    self.rowLayout[self.topRowIndex+rowidx] = y

                    row = self.rows[self.topRowIndex + rowidx]
                    cellval = col.getDisplayValue(row, colwidth-1)

                    attr = self.colorize(col, row, cellval) or colors[options.color_default]
                    rowattr = self.colorize(None, row) or colors[options.color_column_sep]

                    self.clipdraw(y, x, options.disp_column_fill + cellval, attr, colwidth)

                    annotation = ''
                    if isinstance(cellval, CalcErrorStr):
                        annotation = options.disp_getter_exc
                        notecolor = colors[options.color_getter_exc]
                    elif isinstance(cellval, WrongTypeStr):
                        annotation = options.disp_format_exc
                        notecolor = colors[options.color_format_exc]

                    if annotation:
                        self.clipdraw(y, x+colwidth-len(annotation), annotation, notecolor, len(annotation))

                    sepchars = options.disp_column_sep
                    if (self.keyCols and col is self.keyCols[-1]) or vcolidx == self.rightVisibleColIndex:
                        sepchars = options.disp_keycol_sep

                    if x+colwidth+len(sepchars) <= windowWidth:
                       self.scr.addstr(y, x+colwidth, sepchars, rowattr)

                    y += 1

        if vcolidx+1 < self.nVisibleCols:
            self.scr.addstr(0, windowWidth-1, options.disp_more_right, colors[options.color_column_sep])

    def editCell(self, vcolidx=None, rowidx=None):
        """Call `editText` on given cell after setting other parameters.

        Return row after editing cell."""
        if options.readonly:
            status('readonly mode')
            return
        if vcolidx is None:
            vcolidx = self.cursorVisibleColIndex
        x, w = self.visibleColLayout.get(vcolidx, (0, 0))
        if rowidx is None:
            rowidx = self.cursorRowIndex
        if rowidx < 0:  # header
            y = 0
            currentValue = self.visibleCols[vcolidx].name
        else:
            y = self.rowLayout.get(rowidx, 0)
            currentValue = self.cellValue(self.cursorRowIndex, vcolidx)

        r = vd().editText(y, x, w, value=currentValue, fillchar=options.disp_edit_fill)
        if rowidx >= 0:
            r = self.visibleCols[vcolidx].type(r)  # convert input to column type

        return r

class WrongTypeStr(str):
    """Wrap `str` to indicate that type-conversion failed."""
    pass

class CalcErrorStr(str):
    """Wrap `str` (perhaps with error message), indicating `getValue` failed."""
    pass


def distinct(values):
    """Count unique elements in `values`."""
    return len(set(values))

def avg(values):
    """Calculate average or return None."""
    return float(sum(values))/len(values) if values else None

mean=avg

def count(values):
    """Count total number of elements or return None if 0."""
    return len([x for x in values if x is not None])

_sum = sum

def sum(values):
    """Wrap `_sum`, which is itself Python's built-in `sum`."""
    return _sum(values)

avg.type = float
count.type = int
distinct.type = int
sum.type = None
#min.type = None
#max.type = None
aggregators = { '': None,
                'distinct': distinct,
                'sum': sum,
                'avg': avg,
                'mean': avg,
                'count': count, # (non-None)
                'min': min,
                'max': max
               }


class Column:
    """Model spreadsheet-style "column".
    
    If `expr` is set, cell values will be computed by this object.
    """

    def __init__(self, name, type=anytype, getter=lambda r: r, setter=None, width=None, fmtstr=None):
        self.name = name      # use property setter from the get-go to strip spaces
        self.type = type      # anytype/str/int/float/date/func
        self.getter = getter  # getter(r)
        self.setter = setter  # setter(r,v)
        self.width = width    # == 0 if hidden, None if auto-compute next time
        self.expr = None      # Python string expression if computed column
        self.aggregator = None # function to use on the list of column values when grouping
        self.fmtstr = fmtstr

    def copy(self):
        """Wrap `copy.copy`."""
        return copy.copy(self)

    @property
    def name(self):
        """Return `_name`."""
        return self._name

    @name.setter
    def name(self, name):
        """Set `_name`."""
        self._name = str(name).replace(' ', '_')

    @property
    def type(self):
        """Return `_type`."""
        return self._type

    @type.setter
    def type(self, t):
        """Set `_type`."""
        if isinstance(t, str):
            t = globals()[t]

        if t:
            assert callable(t)
            self._type = t
        else:
            self._type = anytype

    @property
    def aggregator(self):
        """Return `_aggregator`."""
        return self._aggregator

    @aggregator.setter
    def aggregator(self, aggfunc):
        """Set `_aggregator` to given `aggfunc` if it is callable."""
        if isinstance(aggfunc, str):
            if aggfunc:
                aggfunc = globals()[aggfunc]

        if aggfunc:
            assert callable(aggfunc)
            self._aggregator = aggfunc
        else:
            self._aggregator = None

    def format(self, cellval):
        """Format the type-name of given `cellval`."""

        val = self.type(cellval)
        if self.type is date:         return val.to_string(self.fmtstr)
        elif self.fmtstr is not None: return self.fmtstr % val
        elif self.type is int:        return '%d' % val
        elif self.type is float:      return '%.02f' % val
        else: return '%s' % val

    @property
    def hidden(self):
        """Set column width to zero, to "hide" it."""
        return self.width == 0

    def nEmpty(self, rows):
        """Count rows that are empty or contain None."""
        vals = self.values(rows)
        return sum(1 for v in vals if v == '' or v == None)

    def values(self, rows):
        """Return list of values of all rows."""
        return [self.getValue(r) for r in rows]

    def getValue(self, row):
        """Return a properly-typed value, and also handle failures.
        
        Return a default value if the conversion fails; re-raise the
        exception if the getter fails.
        """
        try:
            v = self.getter(row)
        except EscapeException:
            raise
        except Exception:
            exceptionCaught(status=False)
            return CalcErrorStr(self.type())

        try:
            return self.type(v)  # convert type on-the-fly
        except EscapeException:
            raise
        except Exception:
            exceptionCaught(status=False)
            return self.type()  # return a suitable value for this type

    def getDisplayValue(self, row, width=None):
        """Format cell value for display and return."""
        try:
            cellval = self.getter(row)
        except EscapeException:
            raise
        except Exception as e:
            exceptionCaught(status=False)
            return CalcErrorStr(options.disp_error_val)

        if cellval is None:
            return options.disp_none

        if isinstance(cellval, bytes):
            cellval = cellval.decode(options.encoding, options.encoding_errors)

        try:
            cellval = self.format(cellval)
            if width and self.type in (int, float): cellval = cellval.rjust(width-1)
        except EscapeException:
            raise
        except Exception as e:
            exceptionCaught(status=False)
            cellval = WrongTypeStr(str(cellval))

        return cellval

    def setValues(self, rows, value):
        """Set given rows to `value`."""
        if not self.setter:
            error('column cannot be changed')
        for r in rows:
            self.setter(r, value)

    def getMaxWidth(self, rows):
        """Return the maximum length of any cell in column or its header."""
        w = 0
        if len(rows) > 0:
            w = max(max(len(self.getDisplayValue(r)) for r in rows), len(self.name))+2
        return max(w, len(self.name))

    def toggleWidth(self, width):
        """Change column width to either given `width` or default value."""
        if self.width != width:
            self.width = width
        else:
            self.width = int(options.default_width)


# ---- Column makers

def ColumnAttr(attrname, type=anytype):
    """Return Column object with `attrname` from current row Python object."""
    return Column(attrname, type=type,
            getter=lambda r,b=attrname: getattr(r,b),
            setter=lambda r,v,b=attrname: setattr(r,b,v))

def ColumnItem(attrname, itemkey, **kwargs):
    """Return Column object (with getitem/setitem) on the row Python object."""
    def setitem(r, i, v):  # function needed for use in lambda
        r[i] = v

    return Column(attrname,
            getter=lambda r,i=itemkey: r[i],
            setter=lambda r,v,i=itemkey,f=setitem: f(r,i,v),
            **kwargs)

def ArrayNamedColumns(columns):
    """Return list of Column objects from named columns.

    Note: argument `columns` is a list of column names, Mapping to r[0]..r[n].
    """
    return [ColumnItem(colname, i) for i, colname in enumerate(columns)]

def ArrayColumns(ncols):
    """Return list of Column objects.

    Note: argument `ncols` is a count of columns,
    """
    return [ColumnItem('', i, width=8) for i in range(ncols)]

def DictKeyColumns(d):
    """Return a list of Column objects from dictionary keys."""
    return [ColumnItem(k, k, type=detectType(d[k])) for k in d]

def SubrowColumn(origcol, subrowidx, **kwargs):
    """Return Column object from sub-row."""
    return Column(origcol.name, origcol.type,
            getter=lambda r,i=subrowidx,f=origcol.getter: r[i] and f(r[i]) or None,
            setter=lambda r,v,i=subrowidx,f=origcol.setter: r[i] and f(r[i], v) or None,
            width=origcol.width,
            **kwargs)

def combineColumns(cols):
    """Return Column object formed by joining fields in given columns."""
    return Column("+".join(c.name for c in cols),
                  getter=lambda r,cols=cols,ch=options.field_joiner: ch.join(filter(None, (c.getValue(r) for c in cols))))
###

def input(prompt, type='', **kwargs):
    """Compose input prompt."""
    if type:
        ret = _inputLine(prompt, history=list(vd().lastInputs[type].keys()), **kwargs)
        vd().lastInputs[type][ret] = ret
    else:
        ret = _inputLine(prompt, **kwargs)
    return ret

def _inputLine(prompt, **kwargs):
    """Add prompt to bottom of screen and get line of input from user."""
    global windowHeight, windowWidth

    scr = vd().scr
    if scr:
        windowHeight, windowWidth = scr.getmaxyx()
        scr.addstr(windowHeight-1, 0, prompt)
    vd().inInput = True
    ret = vd().editText(windowHeight-1, len(prompt), windowWidth-len(prompt)-8, attr=colors[options.color_edit_cell], unprintablechar=options.disp_unprintable, **kwargs)
    vd().inInput = False
    return ret

def saveSheet(vs, fn):
    """Save sheet `vs` with given filename `fn`."""
    assert vs.progressTotal == vs.progressMade, 'have to finish loading first'
    if Path(fn).exists():
        if options.confirm_overwrite:
            yn = input('%s already exists. overwrite? ' % fn, value='n')[:1]
            if not yn or yn not in 'Yy':
                error('overwrite disconfirmed')

    basename, ext = os.path.splitext(fn)
    funcname = 'save_' + ext[1:]
    if funcname not in g_globals:
        funcname = 'save_tsv'
    g_globals.get(funcname)(vs, fn)
    status('saving to ' + fn)


import unicodedata
def clipstr(s, dispw):
    """Return clipped string and width in terminal display characters.

    Note: width may differ from len(s) if East Asian chars are "fullwidth"."""
    w = 0
    ret = ''
    for c in s:
        if c != ' ' and unicodedata.category(c) in ('Cc', 'Zs', 'Zl'):  # control char, space, line sep
            ret += options.disp_oddspace
            w += len(options.disp_oddspace)
        else:
            ret += c
            eaw = unicodedata.east_asian_width(c)
            if eaw == 'A':  # ambiguous
                w += 2
            elif eaw in 'WF': # wide/full
                w += 2
            elif not unicodedata.combining(c):
                w += 1

        if w > dispw-len(options.disp_truncator)+1:
            ret = ret[:-2] + options.disp_truncator  # replace final char with ellipsis
            w += len(options.disp_truncator)
            break

    return ret, w


def draw_clip(scr, y, x, s, attr=curses.A_NORMAL, w=None):
    """Draw string `s` at (y,x)-(y,x+w), clipping with ellipsis char."""

    _, windowWidth = scr.getmaxyx()
    dispw = 0
    try:
        if w is None:
            w = windowWidth-1
        w = min(w, windowWidth-x-1)
        if w == 0:  # no room anyway
            return

        # convert to string just before drawing
        s, dispw = clipstr(str(s), w)
        scr.addstr(y, x, s, attr)
        if dispw <= w:
            scr.addstr(y, x+dispw, options.disp_column_fill*(w-dispw), attr)
    except Exception as e:
#        raise type(e)('%s [clip_draw y=%s x=%s dispw=%s w=%s]' % (e, y, x, dispw, w)
#                ).with_traceback(sys.exc_info()[2])
        pass


## Built-in sheets
class HelpSheet(Sheet):
    """Help sheet, showing keystrokes etc. from given source(s)."""

    def reload(self):
        """Populate sheet via `reload` function."""
        self.rows = []
        for i, src in enumerate(self.sources):
            self.rows.extend((i, v) for v in src.values())
        self.columns = [SubrowColumn(ColumnItem('keystrokes', 0), 1),
                        SubrowColumn(ColumnItem('action', 1), 1),
                        Column('with_g_prefix', str, lambda r,self=self: self.sources[r[0]].get('g' + r[1][0], (None,'-'))[1]),
                        SubrowColumn(ColumnItem('execstr', 2, width=0), 1)
                ]
        self.nKeys = 1


## text viewer and dir browser
class TextSheet(Sheet):
    """Sheet displaying a string (one line per row) or a list of strings."""

    def reload(self):
        """Populate sheet via `reload` function."""
        self.columns = [Column(self.name, str)]
        if isinstance(self.source, list):
            self.rows = []
            for x in self.source:
                # copy so modifications don't change 'original'; also one iteration through generator
                self.add_line(x)
        elif isinstance(self.source, str):
            for L in self.source.splitlines():
                self.add_line(L)
        elif isinstance(self.source, io.IOBase):
            for L in self.source:
                self.add_line(L[:-1])
        else:
            error('unknown text type ' + str(type(self.source)))

    def add_line(self, text):
        """Handle text re-wrapping."""
        self.rows.extend(textwrap.wrap(text, width=windowWidth-2))


class DirSheet(Sheet):
    """Sheet displaying directory, using ENTER to open a particular file."""

    def reload(self):
        """Populate sheet via `reload` function."""
        self.rows = [(p, p.stat()) for p in self.source.iterdir()]  #  if not p.name.startswith('.')]
        self.command(ENTER, 'vd.push(openSource(cursorRow[0]))', 'open file')  # path, filename
        self.columns = [Column('filename', str, lambda r: r[0].name + r[0].ext),
                      Column('type', str, lambda r: r[0].is_dir() and '/' or r[0].suffix),
                      Column('size', int, lambda r: r[1].st_size),
                      Column('mtime', date, lambda r: r[1].st_mtime)]

#### options management
class OptionsObject:
    """Get particular option value from `base_options`."""
    def __init__(self, d):
        self._opts = d
    def __getattr__(self, k):
        name, value, default, helpstr = self._opts[k]
        return value
    def __setitem__(self, k, v):
        if k not in self._opts:
            raise Exception('no such option "%s"' % k)
        self._opts[k][1] = v

options = OptionsObject(base_options)

# Generator => A .. Z AA AB ...
chars = string.ascii_uppercase
defaultColNames = (''.join(j) for i in range(options.maxlen_col_hdr)
                              for j in itertools.product(chars, repeat=i+1)
                  )

class OptionsSheet(Sheet):
    """Sheet displaying user options."""

    def reload(self):
        """Populate sheet via `reload` function."""
        self.rows = list(self.source.values())
        self.columns = ArrayNamedColumns('option value default description'.split())
        self.command(ENTER, 'cursorRow[1] = editCell(1)', 'edit this option')
        self.command('e', 'cursorRow[1] = editCell(1)', 'edit this option')
        self.colorizers.append(self.colorOptionCell)
        self.nKeys = 1

    @staticmethod
    def colorOptionCell(sheet, col, row, value):
        if row and col and col.name in ['value', 'default'] and row[0].startswith('color_'):
            return col.getValue(row), 9

# each row is a Task object
class TasksSheet(Sheet):
    """Sheet displaying "Task" objects: asynchronous threads."""

    def reload(self):
        """Populate sheet via `reload` function."""
        self.command('^C', 'ctype_async_raise(cursorRow.thread, EscapeException)', 'cancel this action')
        self.command(ENTER, 'vd.push(ProfileSheet(cursorRow))', 'push profile sheet for this action')
        self.columns = [
            ColumnAttr('name'),
            ColumnAttr('elapsed_s', type=float),
            ColumnAttr('status'),
        ]
        self.rows = vd().tasks


def ProfileSheet(task):
    """Populate sheet showing profiling results."""
    return TextSheet(task.name + '_profile', task.profileResults)

#### enable external addons
def open_vd(p):
    """Return a VisiData object with a sheet populated from a path `p`."""
    vs = open_tsv(p)
    vs.reload()
    return vd

def open_py(p):
    """Read and execute Python script at path `p`."""
    contents = p.read_text()
    exec(contents, g_globals)
    status('executed %s' % p)

def open_txt(p):
    """Create sheet from `.txt` file at path `p`, checking whether it is TSV."""
    fp = p.open_text()
    if '\t' in next(fp):
        return open_tsv(p)  # TSV often have .txt extension
    return TextSheet(p.name, fp)  # leaks file handle

def get_tsv_headers(fp, nlines):
    """Return list of lists for use as headers, from paragraphs `fp`."""
    headers = []
    i = 0
    while i < nlines:
        L = next(fp)
        L = L[:-1]
        if L:
            headers.append(L.split('\t'))
            i += 1

    return headers

def open_tsv(p, vs=None):
    """Parse contents of path `p` and populate columns."""

    if vs is None:
        vs = Sheet(p.name, p)
        vs.loader = lambda vs=vs: reload_tsv(vs)

    header_lines = int(options.headerlines)

    with vs.source.open_text() as fp:
        headers = get_tsv_headers(fp, header_lines or 1)  # get one data line if no headers

        if header_lines == 0:
            vs.columns = ArrayColumns(len(headers[0]))
        else:
            # columns ideally reflect the max number of fields over all rows
            # but that's a lot of work for a large dataset
            vs.columns = ArrayNamedColumns('\\n'.join(x) for x in zip(*headers[:header_lines]))

    return vs

@async
def reload_tsv(vs):
    """Wrap `reload_tsv_sync`."""
    reload_tsv_sync(vs)

def reload_tsv_sync(vs):
    """Perform synchronous loading of TSV file, discarding header lines."""
    header_lines = int(options.headerlines)

    vs.rows = []
    with vs.source.open_text() as fp:
        get_tsv_headers(fp, header_lines)  # discard header lines

        vs.progressMade = 0
        vs.progressTotal = vs.source.filesize
        for L in fp:
            L = L[:-1]
            if L:
                vs.rows.append(L.split('\t'))
            vs.progressMade += len(L)

    vs.progressMade = 0
    vs.progressTotal = 0

    status('loaded %s' % vs.name)


@async
def save_tsv(vs, fn):
    """Write sheet to file `fn` as TSV, reporting progress on status bar."""
    with open(fn, 'w', encoding=options.encoding, errors=options.encoding_errors) as fp:
        colhdr = '\t'.join(col.name for col in vs.visibleCols) + '\n'
        if colhdr.strip():  # is anything but whitespace
            fp.write(colhdr)
        for r in vs.genProgress(vs.rows):
            fp.write('\t'.join(col.getDisplayValue(r) for col in vs.visibleCols) + '\n')
    status('%s save finished' % fn)

### Curses helpers

def editText(scr, y, x, w, attr=curses.A_NORMAL, value='', fillchar=' ', unprintablechar='.', completions=[], history=[], display=True):
    """A better curses line editing widget."""

    def until(func):
        """Delay until function `func` returns non-zero."""
        ret = None
        while not ret:
            ret = func()

        return ret

    def splice(v, i, s):
        """Splice (insert) `s` into string `v` at `i`: (v[i] = s[0])."""
        return v if i < 0 else v[:i] + s + v[i:]

    def clean(s):
        """Escape Curses-unprintable characters."""
        return ''.join(c if c.isprintable() else ('<%04X>' % ord(c)) for c in str(s))

    def delchar(s, i, remove=1):
        """Delete `remove` characters from str `s` beginning at position `i`."""
        return s[:i] + s[i+remove:]

    def complete(v, comps, cidx):
        """Complete keystroke `v` based on list `comps` of completions."""
        if comps:
            for i in range(cidx, cidx + len(comps)):
                i %= len(comps)
                if comps[i].startswith(v):
                    return comps[i]
        # beep
        return v

    insert_mode = True
    first_action = True
    v = str(value)  # value under edit
    i = 0           # index into v
    comps_idx = 2
    hist_idx = 0

    while True:
        if display:
            dispval = clean(v)
        else:
            dispval = '*' * len(v)
        dispi = i
        if len(dispval) < w:
            dispval += fillchar*(w-len(dispval))
        elif i >= w:
            dispi = w-1
            dispval = dispval[i-w:]

        scr.addstr(y, x, dispval, attr)
        scr.move(y, x+dispi)
        ch = vd().getkeystroke()
        if ch == '':                               continue
        elif ch == 'KEY_IC':                       insert_mode = not insert_mode
        elif ch == '^A' or ch == 'KEY_HOME':       i = 0
        elif ch == '^B' or ch == 'KEY_LEFT':       i -= 1
        elif ch == '^C' or ch == ESC:             raise EscapeException(ch)
        elif ch == '^D' or ch == 'KEY_DC':         v = delchar(v, i)
        elif ch == '^E' or ch == 'KEY_END':        i = len(v)
        elif ch == '^F' or ch == 'KEY_RIGHT':      i += 1
        elif ch in ('^H', 'KEY_BACKSPACE', '^?'):  i -= 1 if i > 0 else 0; v = delchar(v, i)
        elif ch == '^I':                           comps_idx += 1; v = complete(v[:i], completions, comps_idx)
        elif ch == 'KEY_BTAB':                     comps_idx -= 1; v = complete(v[:i], completions, comps_idx)
        elif ch == ENTER:                          break
        elif ch == '^K':                           v = v[:i]  # ^Kill to end-of-line
        elif ch == '^R':                           v = str(value)  # ^Reload initial value
        elif ch == '^T':                           v = delchar(splice(v, i-2, v[i-1]), i)  # swap chars
        elif ch == '^U':                           v = v[i:]; i = 0  # clear to beginning
        elif ch == '^V':                           v = splice(v, i, until(scr.get_wch)); i += 1  # literal character
        elif history and ch == 'KEY_UP':           hist_idx += 1; v = history[hist_idx % len(history)]
        elif history and ch == 'KEY_DOWN':         hist_idx -= 1; v = history[hist_idx % len(history)]
        elif ch.startswith('KEY_'):                pass
        else:
            if first_action:
                v = ''
            if insert_mode:
                v = splice(v, i, ch)
            else:
                v = v[:i] + ch + v[i+1:]

            i += 1

        if i < 0: i = 0
        if i > len(v): i = len(v)
        first_action = False

    return v


class ColorMaker:
    def __init__(self):
        self.attrs = {}
        self.color_attrs = {}

    def setup(self):
        self.color_attrs['black'] = curses.color_pair(0)

        for c in range(0, int(options.num_colors) or curses.COLORS):
            curses.init_pair(c+1, c, curses.COLOR_BLACK)
            self.color_attrs[str(c)] = curses.color_pair(c+1)

        for c in 'red green yellow blue magenta cyan white'.split():
            colornum = getattr(curses, 'COLOR_' + c.upper())
            self.color_attrs[c] = curses.color_pair(colornum+1)

        for a in 'normal blink bold dim reverse standout underline'.split():
            self.attrs[a] = getattr(curses, 'A_' + a.upper())

    def keys(self):
        return list(self.attrs.keys()) + list(self.color_attrs.keys())

    def __getitem__(self, colornamestr):
        color, prec = self.update(0, 0, colornamestr, 10)
        return color

    def update(self, attr, attr_prec, colornamestr, newcolor_prec):
        attr = attr or 0
        if isinstance(colornamestr, str):
            for colorname in colornamestr.split(' '):
                if colorname in self.color_attrs:
                    if newcolor_prec > attr_prec:
                        attr &= ~2047
                        attr |= self.color_attrs[colorname.lower()]
                        attr_prec = newcolor_prec
                elif colorname in self.attrs:
                    attr |= self.attrs[colorname.lower()]
        return attr, attr_prec


colors = ColorMaker()

def setupcolors(stdscr, f, *args):
    curses.raw()    # get control keys instead of signals
    curses.meta(1)  # allow "8-bit chars"
#    curses.mousemask(curses.ALL_MOUSE_EVENTS)  # enable mouse events

    return f(stdscr, *args)

def wrapper(f, *args):
    """Wrap `curses.wrapper`."""
    return curses.wrapper(setupcolors, f, *args)

### external interface

class Path:
    """File and path-handling class, modeled on `pathlib.Path`."""

    def __init__(self, fqpn):
        """Initialize with file-queue path-name."""
        self.fqpn = fqpn
        fn = os.path.split(fqpn)[-1]
        self.name, self.ext = os.path.splitext(fn)
        self.suffix = self.ext[1:]

    def open_text(self, mode='r'):
        """Open file."""
        return open(self.resolve(), mode=mode, encoding=options.encoding, errors=options.encoding_errors)

    def read_text(self):
        """Open and read file."""
        with self.open_text() as fp:
            return fp.read()

    def read_bytes(self):
        """Open and read file of bytes."""
        with open(self.resolve(), 'rb') as fp:
            return fp.read()

    def is_dir(self):
        """Return boolean: is path directory?"""
        return os.path.isdir(self.resolve())

    def exists(self):
        """Return boolean: does path exist?"""
        return os.path.exists(self.resolve())

    def iterdir(self):
        """Return list of directory contents."""
        return [self.parent] + [Path(os.path.join(self.fqpn, f)) for f in os.listdir(self.resolve())]

    def stat(self):
        """Wrap `os.stat`."""
        return os.stat(self.resolve())

    def resolve(self):
        """Wrap `os.path.expanduser`."""
        return os.path.expandvars(os.path.expanduser(self.fqpn))

    @property
    def parent(self):
        """Return symbolic parent directory."""
        return Path(self.fqpn + "/..")

    @property
    def filesize(self):
        """Return file size."""
        return self.stat().st_size

    def __str__(self):
        return self.fqpn


class InternalSource(Path):
    'minimal Path interface to satisfy a tsv loader'
    def __init__(self, fqpn, contents):
        super().__init__(fqpn)
        self.contents = contents

    def read_text(self):
        return self.contents

    def open_text(self):
        return io.StringIO(self.contents)


def openSource(p, filetype=None):
    'open a Path or a str (converts to Path or calls some TBD openUrl)'
    if isinstance(p, str):
        if '://' in p:
            vs = openUrl(p)
        else:
            return openSource(Path(p), filetype)  # convert to Path and recurse
    elif isinstance(p, Path):
        if filetype is None:
            filetype = options.filetype or p.suffix

        if os.path.isdir(p.resolve()):
            vs = DirSheet(p.name, p)
            filetype = 'dir'
        else:
            openfunc = 'open_' + filetype.lower()
            if openfunc not in g_globals:
                status('no %s function' % openfunc)
                filetype = 'txt'
                openfunc = 'open_txt'
            vs = g_globals[openfunc](p)
    else:  # some other object
        status('unknown object type %s' % type(p))
        vs = None

    if vs:
        status('opening %s as %s' % (p.name, filetype))
    return vs

def run(sheetlist=[]):
    """Invoke Curses mode. (This is the main entry point.)"""

    # reduce ESC timeout to 25ms. http://en.chys.info/2009/09/esdelay-ncurses/
    os.putenv('ESCDELAY', '25')

    ret = wrapper(curses_main, sheetlist)
    if ret:
        print(ret)

def curses_main(_scr, sheetlist=[]):
    """Populate VisiData object with sheets from a given list."""

    for fnrc in ('$XDG_CONFIG_HOME/visidata/config', '~/.visidatarc'):
        p = Path(fnrc)
        if p.exists():
            exec(open(p.resolve()).read())
            break

    colors.setup()

    for vs in sheetlist:
        vd().push(vs)  # first push does a reload

    return vd().run(_scr)

g_globals = dict() # Show that we intend this to be a dict.
def set_globals(g):
    """Assign given `g` to (expected) global dict `g_globals`."""
    global g_globals
    g_globals = g

def set_global(k, v):
    """Manually set global key-value pair in `g_globals`."""
    g_globals[k] = v

if __name__ == '__main__':
    run(openSource(src) for src in sys.argv[1:])<|MERGE_RESOLUTION|>--- conflicted
+++ resolved
@@ -351,11 +351,6 @@
     else:
         return input('/'.join(str(x) for x in choices) + ': ')
 
-<<<<<<< HEAD
-=======
-# A .. Z AA AB .. ZZ
-defaultColNames = list(itertools.chain(string.ascii_uppercase, [''.join(i) for i in itertools.product(string.ascii_uppercase, repeat=2)]))
->>>>>>> 1ea9142f
 
 class VisiData:
     allPrefixes = 'gz'  # 'g'lobal, 'z'scroll
@@ -425,16 +420,7 @@
         """Set row index if moveCursor, otherwise return list of row indexes."""
 
         def columnsMatch(sheet, row, columns, func):
-<<<<<<< HEAD
             return any([func(c.getDisplayValue(row)) for c in columns])
-=======
-            """Return boolean: is cell value formatted for display?"""
-            for c in columns:
-                m = func(c.getDisplayValue(row))
-                if m:
-                    return True
-            return False
->>>>>>> 1ea9142f
 
         if regex:
             flags = sum(getattr(re, f.upper()) for f in options.regex_flags)
