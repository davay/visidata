#!/usr/bin/env python3

"""VisiData core functionality"""

__version__ = 'saul.pw/VisiData v0.60'
__author__ = 'Saul Pwanson <vd@saul.pw>'
__license__ = 'GPLv3'
__status__ = 'Development'

from builtins import *
import sys
import os
import os.path
import copy
import collections
import functools
import itertools
import string
import re
import threading
import time
import curses
import datetime
import ctypes  # async exception
import io
import cProfile
import pstats
import random
import textwrap


class EscapeException(Exception):
    pass

base_commands = collections.OrderedDict()
base_options = collections.OrderedDict()

def command(keystrokes, execstr, helpstr):
    if isinstance(keystrokes, str):
        keystrokes = [keystrokes]

    for ks in keystrokes:
        base_commands[ks] = (ks, helpstr, execstr)

def option(name, default, helpstr=''):
    base_options[name] = [name, default, default, helpstr]  # see OptionsObject
theme = option


option('debug', False, 'abort on error and display stacktrace')
option('readonly', False, 'disable saving')
option('filetype', None, 'specify file type')

option('headerlines', 1, 'parse first N rows of .csv/.tsv as column names')
option('encoding', 'utf-8', 'as passed to codecs.open')
option('encoding_errors', 'surrogateescape', 'as passed to codecs.open')

option('field_joiner', ' ', 'character used to join string fields')
option('sheetname_joiner', '~', 'string joining multiple sheet names')
option('curses_timeout', '100', 'curses timeout in ms')
option('min_task_time', 0.10, 'only keep tasks that take longer than this number of seconds')
option('profile_tasks', True, 'profile async tasks')
option('default_width', 20, 'default column width')
option('regex_flags', 'I', 'flags to pass to re.compile() [AILMSUX]')
option('confirm_overwrite', True, 'whether to prompt for overwrite confirmation on save')
option('num_colors', 0, 'force number of colors to use')
option('maxlen_col_hdr', 2, 'maximum length of column-header strings')

theme('disp_truncator', '…')
theme('disp_key_sep', '/')
theme('disp_format_exc', '~')
theme('disp_getter_exc', '!')
theme('disp_edit_fill', '_', 'edit field fill character')
theme('disp_more_left', '<', 'display cue in header indicating more columns to the left')
theme('disp_more_right', '>', 'display cue in header indicating more columns to the right')
theme('disp_column_sep', '|', 'chars between columns')
theme('disp_keycol_sep', '\u2016', 'chars between keys and rest of columns')

theme('disp_error_val', '¿', 'displayed contents when getter fails due to exception')
theme('disp_none', '',  'visible contents of a cell whose value was None')

theme('color_current_row', 'reverse')
theme('color_default', 'normal')
theme('color_selected_row', '215 yellow')
theme('color_format_exc', '48 bold yellow')
theme('color_getter_exc', 'red bold')
theme('color_current_col', 'bold')
theme('color_current_hdr', 'reverse underline')
theme('color_key_col', '81 cyan')
theme('color_default_hdr', 'bold underline')
theme('color_column_sep', '246 blue')
theme('disp_status_sep', ' | ', 'string separating multiple statuses')
theme('disp_unprintable', '.', 'a substitute character for unprintables')
theme('disp_column_fill', ' ', 'pad chars after column value')
theme('disp_oddspace', '\u00b7', 'displayable character for odd whitespace')
theme('color_status', 'bold', 'status line color')
theme('color_edit_cell', 'normal', 'edit cell color')
theme('disp_status_fmt', '%s| ', 'status line prefix')

ENTER='^J'
ESC='^['

command(['KEY_F(1)', 'z?'], 'vd.push(HelpSheet(name + "_commands", sheet.commands))', 'open command help sheet')
command('q',  'vd.sheets.pop(0)', 'quit the current sheet')

command(['h', 'KEY_LEFT'],  'cursorRight(-1)', 'go one column left')
command(['j', 'KEY_DOWN'],  'cursorDown(+1)', 'go one row down')
command(['k', 'KEY_UP'],    'cursorDown(-1)', 'go one row up')
command(['l', 'KEY_RIGHT'], 'cursorRight(+1)', 'go one column right')
command(['^F', 'KEY_NPAGE', 'kDOWN'], 'cursorDown(nVisibleRows); sheet.topRowIndex += nVisibleRows', 'scroll one page down')
command(['^B', 'KEY_PPAGE', 'kUP'], 'cursorDown(-nVisibleRows); sheet.topRowIndex -= nVisibleRows', 'scroll one page up')
command('zk', 'sheet.topRowIndex -= 1', 'scroll one line up')
command('zj', 'sheet.topRowIndex += 1', 'scroll one line down')
command(['KEY_HOME', 'gg'],  'sheet.topRowIndex = sheet.cursorRowIndex = 0', 'go to top row')
command('zKEY_HOME', 'sheet.topRowIndex = sheet.cursorRowIndex = 0; sheet.leftVisibleColIndex = sheet.cursorVisibleColIndex = 0', 'go to top row and top column')
command('KEY_END',   'sheet.cursorRowIndex = len(rows)-1', 'go to last row')
command('zKEY_END',  'sheet.cursorRowIndex = len(rows)-1; sheet.cursorVisibleColIndex = len(visibleCols)-1', 'go to last row and last column')

command('gq', 'vd.sheets.clear()', 'drop all sheets (clean exit)')

command('gh', 'sheet.cursorVisibleColIndex = sheet.leftVisibleColIndex = 0', 'go to leftmost column')
command('gk', 'sheet.cursorRowIndex = sheet.topRowIndex = 0', 'go to top row')
command('gj', 'sheet.cursorRowIndex = len(rows); sheet.topRowIndex = cursorRowIndex-nVisibleRows', 'go to bottom row')
command('gl', 'sheet.cursorVisibleColIndex = len(visibleCols)-1', 'go to rightmost column')

command('^G', 'status(statusLine)', 'show info for the current sheet')
command('^V', 'status(__version__)', 'show version information')

command('zt', 'sheet.topRowIndex = cursorRowIndex', 'scroll cursor row to top of screen')
command('zz', 'sheet.topRowIndex = cursorRowIndex-int(nVisibleRows/2)', 'scroll cursor row to middle of screen')
command('zb', 'sheet.topRowIndex = cursorRowIndex-nVisibleRows+1', 'scroll cursor row to bottom of screen')
command(['zL', 'kRIT5'], 'sheet.cursorVisibleColIndex = sheet.leftVisibleColIndex = rightVisibleColIndex', 'scroll columns one page to the right')
command(['zH', 'kLFT5'], 'pageLeft()', 'scroll columns one page to the left')
command(['zh', 'zKEY_LEFT'], 'sheet.leftVisibleColIndex -= 1', 'scroll columns one to the left')
command(['zl', 'zKEY_RIGHT'], 'sheet.leftVisibleColIndex += 1', 'scroll columns one to the right')
command('zs', 'sheet.leftVisibleColIndex = cursorVisibleColIndex', 'scroll cursor to leftmost column')
command('ze', 'tmp =  cursorVisibleColIndex; pageLeft(); sheet.cursorVisibleColIndex = tmp', 'scroll cursor to rightmost column')

command('<', 'skipUp()', 'skip up this column to previous value')
command('>', 'skipDown()', 'skip down this column to next value')

command('_', 'cursorCol.toggleWidth(cursorCol.getMaxWidth(visibleRows))', 'toggle this column width between default_width and to fit visible values')
command('-', 'cursorCol.width = 0', 'hide this column')
command('^', 'cursorCol.name = editCell(cursorVisibleColIndex, -1)', 'rename this column')
command('+', 'cursorCol.aggregator = chooseOne(aggregators)', 'choose aggregator for this column')
command('!', 'cursorRight(toggleKeyColumn(cursorColIndex))', 'toggle this column as a key column')

command('g_', 'for c in visibleCols: c.width = c.getMaxWidth(visibleRows)', 'set width of all columns to fit visible cells')
command('g^', 'for c in visibleCols: c.name = c.getDisplayValue(cursorRow)', 'set names of all visible columns to this row')

command('[', 'rows.sort(key=lambda r,col=cursorCol: col.getValue(r))', 'sort by this column ascending')
command(']', 'rows.sort(key=lambda r,col=cursorCol: col.getValue(r), reverse=True)', 'sort by this column descending')
command('g[', 'rows.sort(key=lambda r,cols=keyCols: tuple(c.getValue(r) for c in cols))', 'sort by all key columns ascending')
command('g]', 'rows.sort(key=lambda r,cols=keyCols: tuple(c.getValue(r) for c in cols), reverse=True)', 'sort by all key columns descending')

command('^D', 'options.debug = not options.debug; status("debug " + ("ON" if options.debug else "OFF"))', 'toggle debug mode')

command('^E', 'vd.lastErrors and vd.push(TextSheet("last_error", vd.lastErrors[-1])) or status("no error")', 'open stack trace for most recent error')

command('^^', 'vd.sheets[0], vd.sheets[1] = vd.sheets[1], vd.sheets[0]', 'jump to previous sheet')
command('^I',  'moveListItem(vd.sheets, 0, len(vd.sheets))', 'cycle through sheet stack') # TAB
command('KEY_BTAB', 'moveListItem(vd.sheets, -1, 0)', 'reverse cycle through sheet stack')

command('g^E', 'vd.push(TextSheet("last_errors", "\\n\\n".join(vd.lastErrors)))', 'open most recent errors')

command('R', 'sheet.filetype = input("change type to: ", value=sheet.filetype)', 'set source type of this sheet')
command('^R', 'reload(); status("reloaded")', 'reload sheet from source')

command('/', 'moveRegex(input("/", type="regex"), columns=[cursorCol])', 'search this column forward for regex')
command('?', 'moveRegex(input("?", type="regex"), columns=[cursorCol], backward=True)', 'search this column backward for regex')
command('n', 'moveRegex(columns=[cursorCol])', 'go to next match')
command('p', 'moveRegex(columns=[cursorCol], backward=True)', 'go to previous match')

command('g/', 'moveRegex(input("g/", type="regex"), columns=visibleCols)', 'search regex forward in all visible columns')
command('g?', 'moveRegex(input("g?", type="regex"), backward=True, moveCursor=True, columns=visibleCols)', 'search regex backward in all visible columns')
command('gn', 'sheet.cursorRowIndex = max(list(searchRegex()) or [cursorRowIndex])', 'go to first match')
command('gp', 'sheet.cursorRowIndex = min(list(searchRegex()) or [cursorRowIndex])', 'go to last match')

command('@', 'cursorCol.type = date', 'set column type to ISO8601 datetime')
command('#', 'cursorCol.type = int', 'set column type to integer')
command('$', 'cursorCol.type = str', 'set column type to string')
command('%', 'cursorCol.type = float', 'set column type to float')
command('~', 'cursorCol.type = detectType(cursorValue)', 'autodetect type of column by its data')

command('^P', 'vd.status(vd.statusHistory[0])', 'show last status message again')
command('g^P', 'vd.push(TextSheet("statuses", vd.statusHistory))', 'open last 100 statuses')

command('e', 'cursorCol.setValues([cursorRow], editCell(cursorVisibleColIndex)); sheet.cursorRowIndex += 1', 'edit this cell')
command('ge', 'cursorCol.setValues(selectedRows, input("set selected to: ", value=cursorValue))', 'edit this column for all selected rows')

command('c', 'searchColumnNameRegex(input("column name regex: ", "regex"))', 'go to visible column by regex of name')
command('r', 'sheet.cursorRowIndex = int(input("row number: "))', 'go to row number')

command('d', 'rows.pop(cursorRowIndex)', 'delete this row')
command('gd', 'deleteSelected()', 'delete all selected rows')

command('o', 'vd.push(openSource(input("open: ", "filename")))', 'open local file or url')
command('^S', 'saveSheet(sheet, input("save to: ", "filename", value=str(sheet.source)))', 'save this sheet to new file')

# slide rows/columns around
command('H', 'moveVisibleCol(cursorVisibleColIndex, max(cursorVisibleColIndex-1, 0)); sheet.cursorVisibleColIndex -= 1', 'move this column one left')
command('J', 'sheet.cursorRowIndex = moveListItem(rows, cursorRowIndex, min(cursorRowIndex+1, nRows-1))', 'move this row one down')
command('K', 'sheet.cursorRowIndex = moveListItem(rows, cursorRowIndex, max(cursorRowIndex-1, 0))', 'move this row one up')
command('L', 'moveVisibleCol(cursorVisibleColIndex, min(cursorVisibleColIndex+1, nVisibleCols-1)); sheet.cursorVisibleColIndex += 1', 'move this column one right')
command('gH', 'moveListItem(columns, cursorColIndex, nKeys)', 'move this column all the way to the left of the non-key columns')
command('gJ', 'moveListItem(rows, cursorRowIndex, nRows)', 'move this row all the way to the bottom')
command('gK', 'moveListItem(rows, cursorRowIndex, 0)', 'move this row all the way to the top')
command('gL', 'moveListItem(columns, cursorColIndex, nCols)', 'move this column all the way to the right')

command('O', 'vd.push(OptionsSheet("sheet options", base_options))', 'open Options for this sheet')

command(' ', 'toggle([cursorRow]); cursorDown(1)', 'toggle select of this row')
command('s', 'select([cursorRow]); cursorDown(1)', 'select this row')
command('u', 'unselect([cursorRow]); cursorDown(1)', 'unselect this row')

command('|', 'selectByIdx(searchRegex(input("|", type="regex"), columns=[cursorCol]))', 'select rows by regex matching this columns')
command('\\', 'unselectByIdx(searchRegex(input("\\\\", type="regex"), columns=[cursorCol]))', 'unselect rows by regex matching this columns')

command('g ', 'toggle(rows)', 'toggle select of all rows')
command('gs', 'select(rows)', 'select all rows')
command('gu', '_selectedRows.clear()', 'unselect all rows')

command('g|', 'selectByIdx(searchRegex(input("|", type="regex"), columns=visibleCols))', 'select rows by regex matching any visible column')
command('g\\', 'unselectByIdx(searchRegex(input("\\\\", type="regex"), columns=visibleCols))', 'unselect rows by regex matching any visible column')

command('X', 'vd.push(SheetDict("lastInputs", vd.lastInputs))', 'push last inputs sheet')

command(',', 'select(gatherBy(lambda r,c=cursorCol,v=cursorValue: c.getValue(r) == v), progress=False)', 'select rows matching by this column')
command('g,', 'select(gatherBy(lambda r,v=cursorRow: r == v), progress=False)', 'select all rows that match this row')

command('"', 'vd.push(sheet.copy("_selected")).rows = list(sheet.selectedRows); sheet._selectedRows.clear()', 'push duplicate sheet with only selected rows')
command('g"', 'vd.push(sheet.copy())', 'push duplicate sheet')
command('P', 'vd.push(copy("_sample")).rows = random.sample(rows, int(input("random population size: ")))', 'push duplicate sheet with a random sample of <N> rows')
command('V', 'vd.push(TextSheet("%s[%s].%s" % (name, cursorRowIndex, cursorCol.name), cursorValue))', 'view readonly contents of this cell in a new sheet')

command('`', 'vd.push(source if isinstance(source, Sheet) else None)', 'push source sheet')

# VisiData uses Python native int, float, str, and adds a simple date and anytype.
#
# A type T is used internally in these ways:
#    o = T(str)   # for conversion from string
#    o = T()      # for default value to be used when conversion fails
#
# The resulting object o must be orderable and convertible to a string for display and certain outputs (like csv).

## minimalist 'any' type
anytype = lambda r='': str(r)
anytype.__name__ = ''

class date:
    """Simple wrapper around `datetime`.

    This allows it to be created from dateutil str or numeric input as time_t"""

    def __init__(self, s=None):
        if s is None:
            self.dt = datetime.datetime.now()
        elif isinstance(s, int) or isinstance(s, float):
            self.dt = datetime.datetime.fromtimestamp(s)
        elif isinstance(s, str):
            import dateutil.parser
            self.dt = dateutil.parser.parse(s)
        else:
            assert isinstance(s, datetime.datetime)
            self.dt = s

    def to_string(self, fmtstr=None):
        """Convert datetime object to string, in ISO 8601 format by default."""
        if not fmtstr:
            fmtstr = '%Y-%m-%d %H:%M:%S'
        return self.dt.strftime(fmtstr)

    def __str__(self):
        return self.to_string()

    def __lt__(self, a):
        return self.dt < a.dt


def detectType(v):
    """Auto-detect types in this order of preference: int, float, date, str."""
    def tryType(T, v):
        try:
            v = T(v)
            return T
        except EscapeException:
            raise
        except:
            return None

    return tryType(int, v) or tryType(float, v) or tryType(date, v) or str


typemap = {
    int: '#',
    str: '$',
    float: '%',
    date: '@',
    anytype: ' ',
}

windowWidth = 0
windowHeight = 0

def joinSheetnames(*sheetnames):
    """Concatenate sheet names using separator (`options.sheetname_joiner`)."""
    return options.sheetname_joiner.join(str(x) for x in sheetnames)

def error(s):
    """Return custom exception as function, for use with `lambda` and `eval`."""
    raise Exception(s)

def status(s):
    """Return status property via function call."""
    return vd().status(s)

def moveListItem(L, fromidx, toidx):
    """Move element within list `L` and return element's new index."""
    r = L.pop(fromidx)
    L.insert(toidx, r)
    return toidx

def enumPivot(L, pivotIdx):
    """Model Python `enumerate()` but starting midway through sequence `L`.

    Begin at index following `pivotIdx`, traverse through end.
    At sequence-end, begin at sequence-head, continuing through `pivotIdx`."""
    rng = range(pivotIdx+1, len(L))
    rng2 = range(0, pivotIdx+1)
    for i in itertools.chain(rng, rng2):
        yield i, L[i]


# VisiData singleton contains all sheets
@functools.lru_cache()
def vd():
    """Instantiate and return singleton instance of VisiData class.
    
    Contains all sheets, and (as singleton) is unique instance.."""
    return VisiData()

def exceptionCaught(status=True):
    return vd().exceptionCaught(status)

def chooseOne(choices):
    """Return `input` statement choices formatted with `/` as separator.

    Choices can be list/tuple or dict (if dict, its keys will be used)."""
    if isinstance(choices, dict):
        return choices[input('/'.join(choices.keys()) + ': ')]
    else:
        return input('/'.join(str(x) for x in choices) + ': ')

<<<<<<< HEAD
=======
def regex_flags():
    return sum(getattr(re, f.upper()) for f in options.regex_flags)

# A .. Z AA AB .. ZZ
defaultColNames = list(itertools.chain(string.ascii_uppercase, [''.join(i) for i in itertools.product(string.ascii_uppercase, repeat=2)]))
>>>>>>> 9b7f009e

class VisiData:
    allPrefixes = 'gz'  # 'g'lobal, 'z'scroll

    def __init__(self):
        self.sheets = []
        self.statusHistory = []
        self._status = [__version__, '<F1> or z? opens help']  # statuses shown until next action
        self.lastErrors = []
        self.lastRegex = None
        self.lastInputs = collections.defaultdict(collections.OrderedDict)  # [input_type] -> prevInputs
        self.cmdhistory = []  # list of [keystrokes, start_time, end_time, thread, notes]
        self.keystrokes = ''
        self.inInput = False
        self.tasks = []
        self.scr = None  # curses scr

    @property
    def unfinishedTasks(self):
        """Return list of tasks for which `endTime` has not been reached."""
        return [task for task in self.tasks if not task.endTime]

    def checkForUnfinishedTasks(self):
        """Prune old threads that were not started or terminated."""
        for task in self.unfinishedTasks:
            if not task.thread.is_alive():
                task.endTime = time.process_time()
                task.status += 'ended'
                if task.elapsed_s*1000 < float(options.min_task_time):
                    self.tasks.remove(task)

    def status(self, s):
        """Populate status bar and maintain `statusHistory` list."""
        strs = str(s)
        self._status.append(strs)
        self.statusHistory.insert(0, strs)
        del self.statusHistory[100:]  # keep most recent 100 only
        return s

    def editText(self, y, x, w, **kwargs):
        """Return last command if it exists in EditLog or screen object."""
        v = self.editlog.get_last_args()
        if v is not None:
            return v
        v = editText(self.scr, y, x, w, **kwargs)
        if kwargs.get('display', True):
            self.status('"%s"' % v)
            self.editlog.set_last_args(v)
        return v

    def getkeystroke(self):
        """Get keystroke and display it on status bar."""
        k = None
        try:
            k = self.scr.get_wch()
            self.drawRightStatus()
        except Exception:
            return ''  # curses timeout

        if isinstance(k, str):
            if ord(k) >= 32 and ord(k) != 127:  # 127 == DEL or ^?
                return k
            k = ord(k)
        return curses.keyname(k).decode('utf-8')

    def searchRegex(self, sheet, regex=None, columns=[], backward=False, moveCursor=False):
        """Set row index if moveCursor, otherwise return list of row indexes."""

        def columnsMatch(sheet, row, columns, func):
            return any([func(c.getDisplayValue(row)) for c in columns])

        if regex:
            r = re.compile(regex, regex_flags())
            if r:
                self.lastRegex = r
            else:
                error('regex error')

        if not columns:
            error('no columns')

        if not self.lastRegex:
            error('no regex')

        if backward:
            rng = range(sheet.cursorRowIndex-1, -1, -1)
            rng2 = range(sheet.nRows-1, sheet.cursorRowIndex-1, -1)
        else:
            rng = range(sheet.cursorRowIndex+1, sheet.nRows)
            rng2 = range(0, sheet.cursorRowIndex+1)

        matchingRowIndexes = 0
        sheet.progressTotal = sheet.nRows
        sheet.progressMade = 0

        for r in rng:
            sheet.progressMade += 1
            if columnsMatch(sheet, sheet.rows[r], columns, self.lastRegex.search):
                if moveCursor:
                    sheet.cursorRowIndex = r
                    return
                else:
                    matchingRowIndexes += 1
                    yield r

        for r in rng2:
            sheet.progressMade += 1
            if columnsMatch(sheet, sheet.rows[r], columns, self.lastRegex.search):
                if moveCursor:
                    sheet.cursorRowIndex = r
                    status('search wrapped')   # the only reason for the duplicate code block
                    return
                else:
                    matchingRowIndexes += 1
                    yield r

        status('%s matches for /%s/' % (matchingRowIndexes, self.lastRegex.pattern))

    def exceptionCaught(self, status=True):
        """Maintain list of most recent errors and return most recent one."""
        import traceback
        self.lastErrors.append(traceback.format_exc().strip())
        self.lastErrors = self.lastErrors[-10:]  # keep most recent
        if status:
            return self.status(self.lastErrors[-1].splitlines()[-1])
        if options.debug:
            raise

    def drawLeftStatus(self, vs):
        """Compose and draw left side of status bar.

        Include previous status messages, which are then cleared."""
        attr = colors[options.color_status]
        statusstr = options.disp_status_fmt % vs.name + options.disp_status_sep.join(self._status)
        try:
            draw_clip(self.scr, windowHeight-1, 0, statusstr, attr, windowWidth)
        except Exception as e:
            self.exceptionCaught()

    def drawRightStatus(self):
        """Draw right side of status bar."""
        try:
            rstatus = self.rightStatus()
            draw_clip(self.scr, windowHeight-1, windowWidth-len(rstatus)-2, rstatus, colors[options.color_status])
            curses.doupdate()
        except Exception as e:
            self.exceptionCaught()

    def rightStatus(self):
        """Compose right side of status bar."""
        sheet = self.sheets[0]
        if sheet.progressMade == sheet.progressTotal:
            pctLoaded = 'rows'
        else:
            pctLoaded = ' %2d%%' % sheet.progressPct
        return '%s %9d %s' % (self.keystrokes, sheet.nRows, pctLoaded)

    def run(self, scr):
        """Manage execution of keystrokes and subsequent redrawing of screen."""
        global windowHeight, windowWidth, sheet
        windowHeight, windowWidth = scr.getmaxyx()
        scr.timeout(int(options.curses_timeout))
        self.scr = scr

        self.keystrokes = ''
        while True:
            if not self.sheets:
                # if no more sheets, exit
                return

            sheet = self.sheets[0]

            try:
                sheet.draw(scr)
            except Exception as e:
                self.exceptionCaught()

            self.drawLeftStatus(sheet)
            self.drawRightStatus()  # visible during this getkeystroke

            keystroke = self.getkeystroke()
            if keystroke:
                if self.keystrokes not in self.allPrefixes:
                    self.keystrokes = ''

                self._status = []
                self.keystrokes += keystroke
            self.drawRightStatus()  # visible for commands that wait for input

            if not keystroke:  # timeout instead of keypress
                pass
            elif keystroke == '^Q':
                return self.lastErrors and self.lastErrors[-1]
            elif keystroke == 'KEY_RESIZE':
                windowHeight, windowWidth = scr.getmaxyx()
            elif keystroke == 'KEY_MOUSE':
                try:
                    devid, x, y, z, bstate = curses.getmouse()
                    sheet.cursorRowIndex = sheet.topRowIndex+y-1
                except Exception:
                    self.exceptionCaught()
            elif self.keystrokes in sheet.commands:
                vd().editlog.before_exec_hook(sheet, self.keystrokes)
                escaped = sheet.exec_command(g_globals, sheet.commands[self.keystrokes])
                if vd().sheets:
                    vd().editlog.after_exec_sheet(vd().sheets[0], escaped)
            elif keystroke in self.allPrefixes:
                pass
            else:
                status('no command for "%s"' % (self.keystrokes))

            self.checkForUnfinishedTasks()
            sheet.checkCursor()

    def replace(self, vs):
        """Replace top sheet with the given sheet `vs`."""
        self.sheets.pop(0)
        return self.push(vs)

    def push(self, vs):
        """Move given sheet `vs` to index 0 of list `sheets`."""
        if vs:
            if vs in self.sheets:
                self.sheets.remove(vs)
                self.sheets.insert(0, vs)
            elif len(vs.rows) == 0:  # first time
                self.sheets.insert(0, vs)
                vs.reload()
            else:
                self.sheets.insert(0, vs)
            return vs
# end VisiData class


# define @async for potentially long-running functions
#   when function is called, instead launches a thread
#   adds a row to cmdhistory
#   ENTER on that row pushes a profile of the thread

class Task:
    """Prepare function and its parameters for asynchronous processing."""
    def __init__(self, name):
        self.name = name
        self.startTime = time.process_time()
        self.endTime = None
        self.status = ''
        self.thread = None
        self.profileResults = None

    def start(self, func, *args, **kwargs):
        """Start parallel thread."""
        self.thread = threading.Thread(target=func, daemon=True, args=args, kwargs=kwargs)
        self.thread.start()

    @property
    def elapsed_s(self):
        """Return elapsed time."""
        return (self.endTime or time.process_time())-self.startTime

def sync():
    while len(vd().unfinishedTasks) > 0:
        vd().checkForUnfinishedTasks()

def async(func):
    """Supply `execThread` for use decorating functions."""
    def execThread(*args, **kwargs):
        """Manage execution of asynchronous thread, checking for redundancy."""
        if threading.current_thread().daemon:
            # Don't spawn a new thread from a subthread.
            return func(*args, **kwargs)

        currentSheet = vd().sheets[0]
        if currentSheet.currentTask:
            error('A task is already in progress on this sheet')
        t = Task(' '.join([func.__name__] + [str(x) for x in args[:1]]))
        currentSheet.currentTask = t
        t.sheet = currentSheet
        if bool(options.profile_tasks):
            t.start(thread_profileCode, t, func, *args, **kwargs)
        else:
            t.start(toplevel_try_func, t, func, *args, **kwargs)
        vd().tasks.append(t)
        return t
    return execThread

def toplevel_try_func(task, func, *args, **kwargs):
    """Modify status-bar content on user-abort/exceptions, for use by @async."""
    try:
        ret = func(*args, **kwargs)
        task.sheet.currentTask = None
        return ret
    except EscapeException as e:  # user aborted
        task.sheet.currentTask = None
        task.status += 'aborted by user;'
        status("%s aborted" % task.name)
    except Exception as e:
        task.sheet.currentTask = None
        task.status += status('%s: %s;' % (type(e).__name__, ' '.join(str(x) for x in e.args)))
        exceptionCaught()

def thread_profileCode(task, func, *args, **kwargs):
    """Wrap profiling functionality for use by @async."""
    pr = cProfile.Profile()
    pr.enable()
    ret = toplevel_try_func(task, func, *args, **kwargs)
    pr.disable()
    s = io.StringIO()
    ps = pstats.Stats(pr, stream=s).sort_stats('cumulative')
    ps.print_stats()
    task.profileResults = s.getvalue()
    return ret


def ctype_async_raise(thread_obj, exception):
    """Raise exception for threads running asynchronously."""


    def dict_find(D, value):
        """Return first key in dict `D` corresponding to `value`."""
        for k, v in D.items():
            if v is value:
                return k

        raise ValueError("no such value in dict")

    # Following `ctypes call follows https://gist.github.com/liuw/2407154.
    ctypes.pythonapi.PyThreadState_SetAsyncExc(
            ctypes.c_long(dict_find(threading._active, thread_obj)),
            ctypes.py_object(exception)
            )
    status('sent exception to %s' % thread_obj.name)

command('^C', 'if sheet.currentTask: ctype_async_raise(sheet.currentTask.thread, EscapeException)', 'cancel task on the current sheet')
command('^T', 'vd.push(TasksSheet("task_history", vd.tasks))', 'push task history sheet')


class LazyMap:
    """Wrap Python `dict` basic functionality."""
    def __init__(self, keys, getter, setter):
        self._keys = keys
        self._getter = getter
        self._setter = setter

    def keys(self):
        return self._keys

    def __getitem__(self, k):
        if k not in self._keys:
            raise KeyError(k)
        return self._getter(k)

    def __setitem__(self, k, v):
        self._keys.append(k)
        self._setter(k, v)

class Sheet:
    """Base object for add-on inheritance."""
    def __init__(self, name, *sources, columns=None):
        self.name = name
        self.sources = sources

        self.rows = []           # list of opaque row objects
        self.cursorRowIndex = 0  # absolute index of cursor into self.rows
        self.cursorVisibleColIndex = 0  # index of cursor into self.visibleCols

        self.topRowIndex = 0     # cursorRowIndex of topmost row
        self.leftVisibleColIndex = 0    # cursorVisibleColIndex of leftmost column
        self.rightVisibleColIndex = 0
        self.loader = None

        # as computed during draw()
        self.rowLayout = {}      # [rowidx] -> y
        self.visibleColLayout = {}      # [vcolidx] -> (x, w)

        # all columns in display order
        self.columns = columns or []        # list of Column objects
        self.nKeys = 0           # self.columns[:nKeys] are all pinned to the left and matched on join

        # commands specific to this sheet
        self.commands = collections.ChainMap(collections.OrderedDict(), base_commands)

        self.filetype = None
        self._selectedRows = {}  # id(row) -> row

        # for progress bar
        self.progressMade = 0
        self.progressTotal = 0

        # only allow one async task per sheet
        self.currentTask = None

        self.colorizers = [ self.colorCursorCol, self.colorKeyCol, self.colorCursorRow, self.colorSelectedRow ]

    def genProgress(self, L, total=None):
        """Create generator (for for-loops), with `progressTotal` property."""
        self.progressTotal = total or len(L)
        self.progressMade = 0
        for i in L:
            self.progressMade += 1
            yield i

        self.progressMade = self.progressTotal

    @staticmethod
    def colorCursorCol(self, col, r, value):
        if col is self.cursorCol:
            if r is None:
                return options.color_current_hdr, 9
            else:
                return options.color_current_col, 9

    @staticmethod
    def colorKeyCol(self, col, r, value):
        if col in self.keyCols:
            return options.color_key_col, 7

    @staticmethod
    def colorCursorRow(self, col, r, value):
        if r and r is self.cursorRow:
            return options.color_current_row, 10

    @staticmethod
    def colorSelectedRow(self, col, r, value):
        if self.isSelected(r):
            return options.color_selected_row, 8


    def command(self, keystrokes, execstr, helpstr):
        """Populate command, help-string and execution string for keystrokes."""
        if isinstance(keystrokes, str):
            keystrokes = [keystrokes]

        for ks in keystrokes:
            self.commands[ks] = (ks, helpstr, execstr)

    def moveRegex(self, *args, **kwargs):
        """Wrap `VisiData.searchRegex`, with cursor additionally moved."""
        list(self.searchRegex(*args, moveCursor=True, **kwargs))

    def searchRegex(self, *args, **kwargs):
        """Wrap `VisiData.searchRegex`."""
        return self.vd.searchRegex(self, *args, **kwargs)

    def searchColumnNameRegex(self, colregex):
        """Select visible column matching `colregex`, if found."""
        for i, c in enumPivot(self.visibleCols, self.cursorVisibleColIndex):
            if re.search(colregex, c.name, re.IGNORECASE):
                self.cursorVisibleColIndex = i
                return

    def reload(self):
        """Default reloader, wrapping `loader` method."""
        if self.loader:
            self.loader()
        else:
            status('no reloader')

    def copy(self, suffix="'"):
        """Wrap `deepcopy`, needed to avoid pass-by-reference pollution."""
        c = copy.copy(self)
        c.name += suffix
        c.topRowIndex = c.cursorRowIndex = 0
        c.columns = copy.deepcopy(self.columns)
        c._selectedRows = self._selectedRows.copy()
        c.colorizers = self.colorizers.copy()
        return c

    @async
    def deleteSelected(self):
        """Delete all selected rows."""
        oldrows = self.rows
        oldidx = self.cursorRowIndex
        ndeleted = 0

        row = None   # row to re-place cursor after
        while oldidx < len(oldrows):
            if not self.isSelected(oldrows[oldidx]):
                row = self.rows[oldidx]
                break
            oldidx += 1

        self.rows = []
        for r in self.genProgress(oldrows):
            if not self.isSelected(r):
                self.rows.append(r)
                if r is row:
                    self.cursorRowIndex = len(self.rows)-1
            else:
                ndeleted += 1

        nselected = len(self._selectedRows)
        self._selectedRows.clear()
        status('deleted %s rows' % ndeleted)
        if ndeleted != nselected:
            error('expected %s' % nselected)

    def __repr__(self):
        return self.name

    def exec_command(self, vdglobals, cmd):
        """Wrap execution of `cmd`, adding globals and `locs` dictionary."""
        if vdglobals is None:
            vdglobals = g_globals
        # handy globals for use by commands
        keystrokes, _, execstr = cmd
        self.vd = vd()
        self.sheet = self
        locs = LazyMap(dir(self),
                lambda k,s=self: getattr(s, k),
                lambda k,v,s=self: setattr(s, k, v)
                )
        try:
            exec(execstr, vdglobals, locs)
        except EscapeException as e:  # user aborted
            self.vd.status('EscapeException ' + ''.join(e.args[0:]))
            return True
        except Exception:
            self.vd.exceptionCaught()

        return False

    def clipdraw(self, y, x, s, attr, w):
        """Wrap `draw_clip`."""
        return draw_clip(self.scr, y, x, s, attr, w)

    @property
    def name(self):
        """Wrap return of `_name`."""
        return self._name

    @name.setter
    def name(self, name):
        """Wrap setting of `_name`."""
        self._name = name.replace(' ', '_')

    @property
    def source(self):
        """Return first source, if any."""
        if not self.sources:
            return None
        else:
#            assert len(self.sources) == 1, len(self.sources)
            return self.sources[0]

    @property
    def progressPct(self):
        """Return percentage of rows completed."""
        if self.progressTotal != 0:
            return int(self.progressMade*100/self.progressTotal)

    @property
    def nVisibleRows(self):
        """Return number of visible rows, calculable from window height."""
        return windowHeight-2

    @property
    def cursorCol(self):
        """Return column number of current column."""
        return self.visibleCols[self.cursorVisibleColIndex]

    @property
    def cursorRow(self):
        """Return row number of current row."""
        return self.rows[self.cursorRowIndex]

    @property
    def visibleRows(self):  # onscreen rows
        """Return the rows currently visible."""
        return self.rows[self.topRowIndex:self.topRowIndex+self.nVisibleRows]

    @property
    def visibleCols(self):  # non-hidden cols
        """Return the columns currently visible."""
        return [c for c in self.columns if not c.hidden]

    @property
    def visibleColNames(self):
        """Return space-separated string of visible column-names."""
        return ' '.join(c.name for c in self.visibleCols)

    @property
    def cursorColIndex(self):
        """Return index of current column."""
        return self.columns.index(self.cursorCol)

    @property
    def keyCols(self):
        """Return list of key columns."""
        return self.columns[:self.nKeys]

    @property
    def nonKeyVisibleCols(self):
        """Return list of non-key columns that are visible."""
        return [c for c in self.columns[self.nKeys:] if not c.hidden]

    @property
    def keyColNames(self):
        """Return custom-separator string of visible column names."""
        return options.disp_key_sep.join(c.name for c in self.keyCols)

    @property
    def cursorValue(self):
        """Return cell contents for current row and column."""
        return self.cellValue(self.cursorRowIndex, self.cursorColIndex)

    @property
    def statusLine(self):
        """Return status-line element showing row and column stats."""
        rowinfo = 'row %d/%d (%d selected)' % (self.cursorRowIndex, self.nRows, len(self._selectedRows))
        colinfo = 'col %d/%d (%d visible)' % (self.cursorColIndex, self.nCols, len(self.visibleCols))
        return '%s  %s' % (rowinfo, colinfo)

    @property
    def nRows(self):
        """Return number of rows."""
        return len(self.rows)

    @property
    def nCols(self):
        """Return number of columns."""
        return len(self.columns)

    @property
    def nVisibleCols(self):
        """Return number of visible columns."""
        return len(self.visibleCols)

## selection code
    def isSelected(self, r):
        """Return boolean: is current row selected?"""
        return id(r) in self._selectedRows

    @async
    def toggle(self, rows):
        """Select any unselected rows."""
        self.progressMade = 0
        self.progressTotal = len(self.rows)
        for r in rows:
            self.progressMade += 1
            if not self.unselectRow(r):
                self.selectRow(r)
        self.progressTotal = self.progressMade

    def selectRow(self, row):
        """Select given row."""
        self._selectedRows[id(row)] = row

    def unselectRow(self, row):
        """Unselect given row, return True if selected; else return False."""
        if id(row) in self._selectedRows:
            del self._selectedRows[id(row)]
            return True
        else:
            return False

    @async
    def select(self, rows, status=True, progress=True):
        """Select given rows with option for progress-tracking."""
        before = len(self._selectedRows)
        for r in (self.genProgress(rows) if progress else rows):
            self.selectRow(r)
        if status:
            vd().status('selected %s%s rows' % (len(self._selectedRows)-before, ' more' if before > 0 else ''))

    @async
    def unselect(self, rows, status=True, progress=True):
        """Unselect given rows with option for progress-tracking."""
        before = len(self._selectedRows)
        for r in (self.genProgress(rows) if progress else rows):
            self.unselectRow(r)
        if status:
            vd().status('unselected %s/%s rows' % (before-len(self._selectedRows), before))

    def selectByIdx(self, rowIdxs):
        """Select given rows by index numbers."""
        self.select((self.rows[i] for i in rowIdxs), progress=False)

    def unselectByIdx(self, rowIdxs):
        """Unselect given rows by index numbers."""
        self.unselect((self.rows[i] for i in rowIdxs), progress=False)

    def gatherBy(self, func):
        """Yield each row matching the cursor value """
        for r in self.genProgress(self.rows):
            if func(r):
                yield r

    @property
    def selectedRows(self):
        """Return a list of selected rows in sheet order."""
        return [r for r in self.rows if id(r) in self._selectedRows]

## end selection code

    def moveVisibleCol(self, fromVisColIdx, toVisColIdx):
        """Move column to another position in sheet."""
        fromColIdx = self.columns.index(self.visibleCols[fromVisColIdx])
        toColIdx = self.columns.index(self.visibleCols[toVisColIdx])
        moveListItem(self.columns, fromColIdx, toColIdx)
        return toVisColIdx

    def cursorDown(self, n):
        """Increment cursor's row by `n`."""
        self.cursorRowIndex += n

    def cursorRight(self, n):
        """Increment cursor's column by `n`."""
        self.cursorVisibleColIndex += n
        self.calcColLayout()

    def pageLeft(self):
        """Redraw page one screen to the left.

        Note: keep the column cursor in the same general relative position:

         - if it is on the furthest right column, then it should stay on the
           furthest right column if possible

         - likewise on the left or in the middle

        So really both the `leftIndex` and the `cursorIndex` should move in
        tandem until things are correct.
        """

        targetIdx = self.leftVisibleColIndex  # for rightmost column
        firstNonKeyVisibleColIndex = self.visibleCols.index(self.nonKeyVisibleCols[0])
        while self.rightVisibleColIndex != targetIdx and self.leftVisibleColIndex != firstNonKeyVisibleColIndex:
            self.cursorVisibleColIndex -= 1
            self.leftVisibleColIndex -= 1
            self.calcColLayout()  # recompute rightVisibleColIndex

        # in case that rightmost column is last column, try to squeeze maximum real estate from screen
        if self.rightVisibleColIndex == self.nVisibleCols-1:
            # try to move further left while right column is still full width
            while self.leftVisibleColIndex > 0:
                rightcol = self.visibleCols[self.rightVisibleColIndex]
                if rightcol.width > self.visibleColLayout[self.rightVisibleColIndex][1]:
                    # went too far
                    self.cursorVisibleColIndex += 1
                    self.leftVisibleColIndex += 1
                    break
                else:
                    self.cursorVisibleColIndex -= 1
                    self.leftVisibleColIndex -= 1
                    self.calcColLayout()  # recompute rightVisibleColIndex

    def cellValue(self, rownum, col):
        """Return cell value for given row number and Column object."""
        if not isinstance(col, Column):
            # assume it's the column number
            col = self.columns[col]
        return col.getValue(self.rows[rownum])

    def addColumn(self, col, index=None):
        """Insert column before current column or at given index."""
        if index is None:
            index = len(self.columns)
        if col:
            self.columns.insert(index, col)

    def toggleKeyColumn(self, colidx):
        """Toggle column at given index as key column."""
        if colidx >= self.nKeys: # if not a key, add it
            moveListItem(self.columns, colidx, self.nKeys)
            self.nKeys += 1
            return 1
        else:  # otherwise move it after the last key
            self.nKeys -= 1
            moveListItem(self.columns, colidx, self.nKeys)
            return 0

    def skipDown(self):
        """Select next different value in column; report if none different."""
        pv = self.cursorValue
        for i in range(self.cursorRowIndex+1, self.nRows):
            if self.cellValue(i, self.cursorColIndex) != pv:
                self.cursorRowIndex = i
                return

        status('no different value down this column')

    def skipUp(self):
        """Select last different value in column; report if none different."""
        pv = self.cursorValue
        for i in range(self.cursorRowIndex, -1, -1):
            if self.cellValue(i, self.cursorColIndex) != pv:
                self.cursorRowIndex = i
                return

        status('no different value up this column')

    def checkCursor(self):
        """Keep cursor in bounds of data and screen."""
        # keep cursor within actual available rowset
        if self.nRows == 0 or self.cursorRowIndex <= 0:
            self.cursorRowIndex = 0
        elif self.cursorRowIndex >= self.nRows:
            self.cursorRowIndex = self.nRows-1

        if self.cursorVisibleColIndex <= 0:
            self.cursorVisibleColIndex = 0
        elif self.cursorVisibleColIndex >= self.nVisibleCols:
            self.cursorVisibleColIndex = self.nVisibleCols-1

        if self.topRowIndex <= 0:
            self.topRowIndex = 0
        elif self.topRowIndex > self.nRows-self.nVisibleRows:
            self.topRowIndex = self.nRows-self.nVisibleRows

        # (x,y) is relative cell within screen viewport
        x = self.cursorVisibleColIndex - self.leftVisibleColIndex
        y = self.cursorRowIndex - self.topRowIndex + 1  # header

        # check bounds, scroll if necessary
        if y < 1:
            self.topRowIndex = self.cursorRowIndex
        elif y > self.nVisibleRows:
            self.topRowIndex = self.cursorRowIndex-self.nVisibleRows+1

        if x <= 0:
            self.leftVisibleColIndex = self.cursorVisibleColIndex
        else:
            while True:
                if self.leftVisibleColIndex == self.cursorVisibleColIndex:  # not much more we can do
                    break
                self.calcColLayout()
                if self.cursorVisibleColIndex < min(self.visibleColLayout.keys()):
                    self.leftVisibleColIndex -= 1
                    continue
                elif self.cursorVisibleColIndex > max(self.visibleColLayout.keys()):
                    self.leftVisibleColIndex += 1
                    continue

                cur_x, cur_w = self.visibleColLayout[self.cursorVisibleColIndex]
                if cur_x+cur_w < windowWidth:  # current columns fit entirely on screen
                    break
                self.leftVisibleColIndex += 1

    def calcColLayout(self):
        """Set right-most visible column, based on calculation."""
        self.visibleColLayout = {}
        x = 0
        vcolidx = 0
        for vcolidx in range(0, self.nVisibleCols):
            col = self.visibleCols[vcolidx]
            if col.width is None and self.visibleRows:
                col.width = col.getMaxWidth(self.visibleRows)+len(options.disp_more_left)+len(options.disp_more_right)
            width = col.width if col.width is not None else col.getMaxWidth(self.visibleRows)  # handle delayed column width-finding
            if col in self.keyCols or vcolidx >= self.leftVisibleColIndex:  # visible columns
                self.visibleColLayout[vcolidx] = [x, min(width, windowWidth-x)]
                x += width+len(options.disp_column_sep)
            if x > windowWidth-1:
                break

        self.rightVisibleColIndex = vcolidx

    def colorize(self, col, row, value=None):
        """Returns curses attribute for the given col/row/value"""
        rowattr = 0
        rowattrpre = 0

        for func in self.colorizers:
            ret = func(self, col, row, value)
            if ret:
                color, precedence = ret
                rowattr, rowattrpre = colors.update(rowattr, rowattrpre, color, precedence)

        return rowattr

    def drawColHeader(self, vcolidx):
        """Compose and draw column header for given vcolidx."""
        col = self.visibleCols[vcolidx]

        # hdrattr highlights whole column header
        # rowattr is for header separators
        rowattr = self.colorize(None, None) or colors[options.color_column_sep]
        hdrattr = self.colorize(col, None, None) or colors[options.color_default_hdr]

        C = options.disp_column_sep
        if (self.keyCols and col is self.keyCols[-1]) or vcolidx == self.rightVisibleColIndex:
            C = options.disp_keycol_sep

        x, colwidth = self.visibleColLayout[vcolidx]

        # ANameTC
        T = typemap.get(col.type, '?')
        N = ' ' + (col.name or defaultColNames[vcolidx])  # save room at front for LeftMore
        if len(N) > colwidth-1:
            N = N[:colwidth-len(options.disp_truncator)] + options.disp_truncator
        self.clipdraw(0, x, N, hdrattr, colwidth)
        self.clipdraw(0, x+colwidth-len(T), T, hdrattr, len(T))

        if vcolidx == self.leftVisibleColIndex and col not in self.keyCols and self.nonKeyVisibleCols.index(col) > 0:
            A = options.disp_more_left
            self.scr.addstr(0, x, A, rowattr)

        if x+colwidth+len(C) < windowWidth:
            self.scr.addstr(0, x+colwidth, C, rowattr)

    def isVisibleIdxKey(self, vcolidx):
        """Return boolean: is given column index a key column?"""
        return self.visibleCols[vcolidx] in self.keyCols

    def draw(self, scr):
        """Draw entire screen onto the `scr` curses object."""
        global windowHeight, windowWidth
        numHeaderRows = 1
        self.scr = scr  # for clipdraw convenience
        scr.erase()  # clear screen before every re-draw

        windowHeight, windowWidth = scr.getmaxyx()
        if not self.columns:
            return

        self.rowLayout = {}
        self.calcColLayout()
        for vcolidx, colinfo in sorted(self.visibleColLayout.items()):
            x, colwidth = colinfo
            col = self.visibleCols[vcolidx]

            if x < windowWidth:  # only draw inside window
                self.drawColHeader(vcolidx)

                y = numHeaderRows
                for rowidx in range(0, self.nVisibleRows):
                    if self.topRowIndex + rowidx >= self.nRows:
                        break

                    self.rowLayout[self.topRowIndex+rowidx] = y

                    row = self.rows[self.topRowIndex + rowidx]
                    cellval = col.getDisplayValue(row, colwidth-1)

                    attr = self.colorize(col, row, cellval) or colors[options.color_default]
                    rowattr = self.colorize(None, row) or colors[options.color_column_sep]

                    self.clipdraw(y, x, options.disp_column_fill + cellval, attr, colwidth)

                    annotation = ''
                    if isinstance(cellval, CalcErrorStr):
                        annotation = options.disp_getter_exc
                        notecolor = colors[options.color_getter_exc]
                    elif isinstance(cellval, WrongTypeStr):
                        annotation = options.disp_format_exc
                        notecolor = colors[options.color_format_exc]

                    if annotation:
                        self.clipdraw(y, x+colwidth-len(annotation), annotation, notecolor, len(annotation))

                    sepchars = options.disp_column_sep
                    if (self.keyCols and col is self.keyCols[-1]) or vcolidx == self.rightVisibleColIndex:
                        sepchars = options.disp_keycol_sep

                    if x+colwidth+len(sepchars) <= windowWidth:
                       self.scr.addstr(y, x+colwidth, sepchars, rowattr)

                    y += 1

        if vcolidx+1 < self.nVisibleCols:
            self.scr.addstr(0, windowWidth-1, options.disp_more_right, colors[options.color_column_sep])

    def editCell(self, vcolidx=None, rowidx=None):
        """Call `editText` on given cell after setting other parameters.

        Return row after editing cell."""
        if options.readonly:
            status('readonly mode')
            return
        if vcolidx is None:
            vcolidx = self.cursorVisibleColIndex
        x, w = self.visibleColLayout.get(vcolidx, (0, 0))
        if rowidx is None:
            rowidx = self.cursorRowIndex
        if rowidx < 0:  # header
            y = 0
            currentValue = self.visibleCols[vcolidx].name
        else:
            y = self.rowLayout.get(rowidx, 0)
            currentValue = self.cellValue(self.cursorRowIndex, vcolidx)

        r = vd().editText(y, x, w, value=currentValue, fillchar=options.disp_edit_fill)
        if rowidx >= 0:
            r = self.visibleCols[vcolidx].type(r)  # convert input to column type

        return r

class WrongTypeStr(str):
    """Wrap `str` to indicate that type-conversion failed."""
    pass

class CalcErrorStr(str):
    """Wrap `str` (perhaps with error message), indicating `getValue` failed."""
    pass


def distinct(values):
    """Count unique elements in `values`."""
    return len(set(values))

def avg(values):
    """Calculate average or return None."""
    return float(sum(values))/len(values) if values else None

mean=avg

def count(values):
    """Count total number of elements or return None if 0."""
    return len([x for x in values if x is not None])

_sum = sum

def sum(values):
    """Wrap `_sum`, which is itself Python's built-in `sum`."""
    return _sum(values)

avg.type = float
count.type = int
distinct.type = int
sum.type = None
#min.type = None
#max.type = None
aggregators = { '': None,
                'distinct': distinct,
                'sum': sum,
                'avg': avg,
                'mean': avg,
                'count': count, # (non-None)
                'min': min,
                'max': max
               }


class Column:
    """Model spreadsheet-style "column".
    
    If `expr` is set, cell values will be computed by this object.
    """

    def __init__(self, name, type=anytype, getter=lambda r: r, setter=None, width=None, fmtstr=None):
        self.name = name      # use property setter from the get-go to strip spaces
        self.type = type      # anytype/str/int/float/date/func
        self.getter = getter  # getter(r)
        self.setter = setter  # setter(r,v)
        self.width = width    # == 0 if hidden, None if auto-compute next time
        self.expr = None      # Python string expression if computed column
        self.aggregator = None # function to use on the list of column values when grouping
        self.fmtstr = fmtstr

    def copy(self):
        """Wrap `copy.copy`."""
        return copy.copy(self)

    @property
    def name(self):
        """Return `_name`."""
        return self._name

    @name.setter
    def name(self, name):
        """Set `_name`."""
        self._name = str(name).replace(' ', '_')

    @property
    def type(self):
        """Return `_type`."""
        return self._type

    @type.setter
    def type(self, t):
        """Set `_type`."""
        if isinstance(t, str):
            t = globals()[t]

        if t:
            assert callable(t)
            self._type = t
        else:
            self._type = anytype

    @property
    def aggregator(self):
        """Return `_aggregator`."""
        return self._aggregator

    @aggregator.setter
    def aggregator(self, aggfunc):
        """Set `_aggregator` to given `aggfunc` if it is callable."""
        if isinstance(aggfunc, str):
            if aggfunc:
                aggfunc = globals()[aggfunc]

        if aggfunc:
            assert callable(aggfunc)
            self._aggregator = aggfunc
        else:
            self._aggregator = None

    def format(self, cellval):
        """Format the type-name of given `cellval`."""

        val = self.type(cellval)
        if self.type is date:         return val.to_string(self.fmtstr)
        elif self.fmtstr is not None: return self.fmtstr % val
        elif self.type is int:        return '%d' % val
        elif self.type is float:      return '%.02f' % val
        else: return '%s' % val

    @property
    def hidden(self):
        """Set column width to zero, to "hide" it."""
        return self.width == 0

    def nEmpty(self, rows):
        """Count rows that are empty or contain None."""
        vals = self.values(rows)
        return sum(1 for v in vals if v == '' or v == None)

    def values(self, rows):
        """Return list of values of all rows."""
        return [self.getValue(r) for r in rows]

    def getValue(self, row):
        """Return a properly-typed value, and also handle failures.
        
        Return a default value if the conversion fails; re-raise the
        exception if the getter fails.
        """
        try:
            v = self.getter(row)
        except EscapeException:
            raise
        except Exception:
            exceptionCaught(status=False)
            return CalcErrorStr(self.type())

        try:
            return self.type(v)  # convert type on-the-fly
        except EscapeException:
            raise
        except Exception:
            exceptionCaught(status=False)
            return self.type()  # return a suitable value for this type

    def getDisplayValue(self, row, width=None):
        """Format cell value for display and return."""
        try:
            cellval = self.getter(row)
        except EscapeException:
            raise
        except Exception as e:
            exceptionCaught(status=False)
            return CalcErrorStr(options.disp_error_val)

        if cellval is None:
            return options.disp_none

        if isinstance(cellval, bytes):
            cellval = cellval.decode(options.encoding, options.encoding_errors)

        try:
            cellval = self.format(cellval)
            if width and self.type in (int, float): cellval = cellval.rjust(width-1)
        except EscapeException:
            raise
        except Exception as e:
            exceptionCaught(status=False)
            cellval = WrongTypeStr(str(cellval))

        return cellval

    def setValues(self, rows, value):
        """Set given rows to `value`."""
        if not self.setter:
            error('column cannot be changed')
        for r in rows:
            self.setter(r, value)

    def getMaxWidth(self, rows):
        """Return the maximum length of any cell in column or its header."""
        w = 0
        if len(rows) > 0:
            w = max(max(len(self.getDisplayValue(r)) for r in rows), len(self.name))+2
        return max(w, len(self.name))

    def toggleWidth(self, width):
        """Change column width to either given `width` or default value."""
        if self.width != width:
            self.width = width
        else:
            self.width = int(options.default_width)


# ---- Column makers

def ColumnAttr(attrname, type=anytype, **kwargs):
    """Return Column object with `attrname` from current row Python object."""
    return Column(attrname, type=type,
            getter=lambda r,b=attrname: getattr(r,b),
            setter=lambda r,v,b=attrname: setattr(r,b,v),
            **kwargs)

def ColumnItem(attrname, itemkey, **kwargs):
    """Return Column object (with getitem/setitem) on the row Python object."""
    def setitem(r, i, v):  # function needed for use in lambda
        r[i] = v

    return Column(attrname,
            getter=lambda r,i=itemkey: r[i],
            setter=lambda r,v,i=itemkey,f=setitem: f(r,i,v),
            **kwargs)

def ArrayNamedColumns(columns):
    """Return list of Column objects from named columns.

    Note: argument `columns` is a list of column names, Mapping to r[0]..r[n].
    """
    return [ColumnItem(colname, i) for i, colname in enumerate(columns)]

def ArrayColumns(ncols):
    """Return list of Column objects.

    Note: argument `ncols` is a count of columns,
    """
    return [ColumnItem('', i, width=8) for i in range(ncols)]

def DictKeyColumns(d):
    """Return a list of Column objects from dictionary keys."""
    return [ColumnItem(k, k, type=detectType(d[k])) for k in d]

def SubrowColumn(origcol, subrowidx, **kwargs):
    """Return Column object from sub-row."""
    return Column(origcol.name, origcol.type,
            getter=lambda r,i=subrowidx,f=origcol.getter: r[i] and f(r[i]) or None,
            setter=lambda r,v,i=subrowidx,f=origcol.setter: r[i] and f(r[i], v) or None,
            width=origcol.width,
            **kwargs)

def combineColumns(cols):
    """Return Column object formed by joining fields in given columns."""
    return Column("+".join(c.name for c in cols),
                  getter=lambda r,cols=cols,ch=options.field_joiner: ch.join(filter(None, (c.getValue(r) for c in cols))))
###

def input(prompt, type='', **kwargs):
    """Compose input prompt."""
    if type:
        ret = _inputLine(prompt, history=list(vd().lastInputs[type].keys()), **kwargs)
        vd().lastInputs[type][ret] = ret
    else:
        ret = _inputLine(prompt, **kwargs)
    return ret

def _inputLine(prompt, **kwargs):
    """Add prompt to bottom of screen and get line of input from user."""
    global windowHeight, windowWidth

    scr = vd().scr
    if scr:
        windowHeight, windowWidth = scr.getmaxyx()
        scr.addstr(windowHeight-1, 0, prompt)
    vd().inInput = True
    ret = vd().editText(windowHeight-1, len(prompt), windowWidth-len(prompt)-8, attr=colors[options.color_edit_cell], unprintablechar=options.disp_unprintable, **kwargs)
    vd().inInput = False
    return ret

def saveSheet(vs, fn):
    """Save sheet `vs` with given filename `fn`."""
    assert vs.progressTotal == vs.progressMade, 'have to finish loading first'
    if Path(fn).exists():
        if options.confirm_overwrite:
            yn = input('%s already exists. overwrite? ' % fn, value='n')[:1]
            if not yn or yn not in 'Yy':
                error('overwrite disconfirmed')

    basename, ext = os.path.splitext(fn)
    funcname = 'save_' + ext[1:]
    if funcname not in g_globals:
        funcname = 'save_tsv'
    g_globals.get(funcname)(vs, fn)
    status('saving to ' + fn)


import unicodedata
def clipstr(s, dispw):
    """Return clipped string and width in terminal display characters.

    Note: width may differ from len(s) if East Asian chars are "fullwidth"."""
    w = 0
    ret = ''
    for c in s:
        if c != ' ' and unicodedata.category(c) in ('Cc', 'Zs', 'Zl'):  # control char, space, line sep
            ret += options.disp_oddspace
            w += len(options.disp_oddspace)
        else:
            ret += c
            eaw = unicodedata.east_asian_width(c)
            if eaw == 'A':  # ambiguous
                w += 2
            elif eaw in 'WF': # wide/full
                w += 2
            elif not unicodedata.combining(c):
                w += 1

        if w > dispw-len(options.disp_truncator)+1:
            ret = ret[:-2] + options.disp_truncator  # replace final char with ellipsis
            w += len(options.disp_truncator)
            break

    return ret, w


def draw_clip(scr, y, x, s, attr=curses.A_NORMAL, w=None):
    """Draw string `s` at (y,x)-(y,x+w), clipping with ellipsis char."""

    _, windowWidth = scr.getmaxyx()
    dispw = 0
    try:
        if w is None:
            w = windowWidth-1
        w = min(w, windowWidth-x-1)
        if w == 0:  # no room anyway
            return

        # convert to string just before drawing
        s, dispw = clipstr(str(s), w)
        scr.addstr(y, x, options.disp_column_fill*w, attr)
        scr.addstr(y, x, s, attr)
    except Exception as e:
#        raise type(e)('%s [clip_draw y=%s x=%s dispw=%s w=%s]' % (e, y, x, dispw, w)
#                ).with_traceback(sys.exc_info()[2])
        pass


## Built-in sheets
class HelpSheet(Sheet):
    """Help sheet, showing keystrokes etc. from given source(s)."""

    def reload(self):
        """Populate sheet via `reload` function."""
        self.rows = []
        for i, src in enumerate(self.sources):
            self.rows.extend((i, v) for v in src.values())
        self.columns = [SubrowColumn(ColumnItem('keystrokes', 0), 1),
                        SubrowColumn(ColumnItem('action', 1), 1),
                        Column('with_g_prefix', str, lambda r,self=self: self.sources[r[0]].get('g' + r[1][0], (None,'-'))[1]),
                        SubrowColumn(ColumnItem('execstr', 2, width=0), 1)
                ]
        self.nKeys = 1


## text viewer and dir browser
class TextSheet(Sheet):
    """Sheet displaying a string (one line per row) or a list of strings."""

    def reload(self):
        """Populate sheet via `reload` function."""
        self.columns = [Column(self.name, str)]
        if isinstance(self.source, list):
            self.rows = []
            for x in self.source:
                # copy so modifications don't change 'original'; also one iteration through generator
                self.add_line(x)
        elif isinstance(self.source, str):
            for L in self.source.splitlines():
                self.add_line(L)
        elif isinstance(self.source, io.IOBase):
            for L in self.source:
                self.add_line(L[:-1])
        else:
            error('unknown text type ' + str(type(self.source)))

    def add_line(self, text):
        """Handle text re-wrapping."""
        self.rows.extend(textwrap.wrap(text, width=windowWidth-2))


class DirSheet(Sheet):
    """Sheet displaying directory, using ENTER to open a particular file."""

    def reload(self):
        """Populate sheet via `reload` function."""
        self.rows = [(p, p.stat()) for p in self.source.iterdir()]  #  if not p.name.startswith('.')]
        self.command(ENTER, 'vd.push(openSource(cursorRow[0]))', 'open file')  # path, filename
        self.columns = [Column('filename', str, lambda r: r[0].name + r[0].ext),
                      Column('type', str, lambda r: r[0].is_dir() and '/' or r[0].suffix),
                      Column('size', int, lambda r: r[1].st_size),
                      Column('mtime', date, lambda r: r[1].st_mtime)]

#### options management
class OptionsObject:
    """Get particular option value from `base_options`."""
    def __init__(self, d):
        self._opts = d
    def __getattr__(self, k):
        name, value, default, helpstr = self._opts[k]
        return value
    def __setitem__(self, k, v):
        if k not in self._opts:
            raise Exception('no such option "%s"' % k)
        self._opts[k][1] = v

options = OptionsObject(base_options)

# Generator => A .. Z AA AB ...
defaultColNames = (''.join(j) for i in range(options.maxlen_col_hdr)
                             for j in itertools.product(string.ascii_uppercase,
                                   repeat=i+1)
                  )

class OptionsSheet(Sheet):
    """Sheet displaying user options."""

    def reload(self):
        """Populate sheet via `reload` function."""
        self.rows = list(self.source.values())
        self.columns = ArrayNamedColumns('option value default description'.split())
        self.command(ENTER, 'cursorRow[1] = editCell(1)', 'edit this option')
        self.command('e', 'cursorRow[1] = editCell(1)', 'edit this option')
        self.colorizers.append(self.colorOptionCell)
        self.nKeys = 1

    @staticmethod
    def colorOptionCell(sheet, col, row, value):
        if row and col and col.name in ['value', 'default'] and row[0].startswith('color_'):
            return col.getValue(row), 9

# each row is a Task object
class TasksSheet(Sheet):
    """Sheet displaying "Task" objects: asynchronous threads."""

    def reload(self):
        """Populate sheet via `reload` function."""
        self.command('^C', 'ctype_async_raise(cursorRow.thread, EscapeException)', 'cancel this action')
        self.command(ENTER, 'vd.push(ProfileSheet(cursorRow))', 'push profile sheet for this action')
        self.columns = [
            ColumnAttr('name'),
            ColumnAttr('elapsed_s', type=float),
            ColumnAttr('status'),
        ]
        self.rows = vd().tasks


def ProfileSheet(task):
    """Populate sheet showing profiling results."""
    return TextSheet(task.name + '_profile', task.profileResults)

#### enable external addons
def open_vd(p):
    """Return a VisiData object with a sheet populated from a path `p`."""
    vs = open_tsv(p)
    vs.reload()
    return vd

def open_py(p):
    """Read and execute Python script at path `p`."""
    contents = p.read_text()
    exec(contents, g_globals)
    status('executed %s' % p)

def open_txt(p):
    """Create sheet from `.txt` file at path `p`, checking whether it is TSV."""
    fp = p.open_text()
    if '\t' in next(fp):
        return open_tsv(p)  # TSV often have .txt extension
    return TextSheet(p.name, fp)  # leaks file handle

def get_tsv_headers(fp, nlines):
    """Return list of lists for use as headers, from paragraphs `fp`."""
    headers = []
    i = 0
    while i < nlines:
        L = next(fp)
        L = L[:-1]
        if L:
            headers.append(L.split('\t'))
            i += 1

    return headers

def open_tsv(p, vs=None):
    """Parse contents of path `p` and populate columns."""

    if vs is None:
        vs = Sheet(p.name, p)
        vs.loader = lambda vs=vs: reload_tsv(vs)

    header_lines = int(options.headerlines)

    with vs.source.open_text() as fp:
        headers = get_tsv_headers(fp, header_lines or 1)  # get one data line if no headers

        if header_lines == 0:
            vs.columns = ArrayColumns(len(headers[0]))
        else:
            # columns ideally reflect the max number of fields over all rows
            # but that's a lot of work for a large dataset
            vs.columns = ArrayNamedColumns('\\n'.join(x) for x in zip(*headers[:header_lines]))

    return vs

@async
def reload_tsv(vs):
    """Wrap `reload_tsv_sync`."""
    reload_tsv_sync(vs)

def reload_tsv_sync(vs):
    """Perform synchronous loading of TSV file, discarding header lines."""
    header_lines = int(options.headerlines)

    vs.rows = []
    with vs.source.open_text() as fp:
        get_tsv_headers(fp, header_lines)  # discard header lines

        vs.progressMade = 0
        vs.progressTotal = vs.source.filesize
        for L in fp:
            L = L[:-1]
            if L:
                vs.rows.append(L.split('\t'))
            vs.progressMade += len(L)

    vs.progressMade = 0
    vs.progressTotal = 0

    status('loaded %s' % vs.name)


@async
def save_tsv(vs, fn):
    """Write sheet to file `fn` as TSV, reporting progress on status bar."""
    with open(fn, 'w', encoding=options.encoding, errors=options.encoding_errors) as fp:
        colhdr = '\t'.join(col.name for col in vs.visibleCols) + '\n'
        if colhdr.strip():  # is anything but whitespace
            fp.write(colhdr)
        for r in vs.genProgress(vs.rows):
            fp.write('\t'.join(col.getDisplayValue(r) for col in vs.visibleCols) + '\n')
    status('%s save finished' % fn)

### Curses helpers

def editText(scr, y, x, w, attr=curses.A_NORMAL, value='', fillchar=' ', unprintablechar='.', completions=[], history=[], display=True):
    """A better curses line editing widget."""

    def until(func):
        """Delay until function `func` returns non-zero."""
        ret = None
        while not ret:
            ret = func()

        return ret

    def splice(v, i, s):
        """Splice (insert) `s` into string `v` at `i`: (v[i] = s[0])."""
        return v if i < 0 else v[:i] + s + v[i:]

    def clean(s):
        """Escape Curses-unprintable characters."""
        return ''.join(c if c.isprintable() else ('<%04X>' % ord(c)) for c in str(s))

    def delchar(s, i, remove=1):
        """Delete `remove` characters from str `s` beginning at position `i`."""
        return s[:i] + s[i+remove:]

    def complete(v, comps, cidx):
        """Complete keystroke `v` based on list `comps` of completions."""
        if comps:
            for i in range(cidx, cidx + len(comps)):
                i %= len(comps)
                if comps[i].startswith(v):
                    return comps[i]
        # beep
        return v

    insert_mode = True
    first_action = True
    v = str(value)  # value under edit
    i = 0           # index into v
    comps_idx = 2
    hist_idx = 0

    while True:
        if display:
            dispval = clean(v)
        else:
            dispval = '*' * len(v)
        dispi = i
        if len(dispval) < w:
            dispval += fillchar*(w-len(dispval))
        elif i >= w:
            dispi = w-1
            dispval = dispval[i-w:]

        scr.addstr(y, x, dispval, attr)
        scr.move(y, x+dispi)
        ch = vd().getkeystroke()
        if ch == '':                               continue
        elif ch == 'KEY_IC':                       insert_mode = not insert_mode
        elif ch == '^A' or ch == 'KEY_HOME':       i = 0
        elif ch == '^B' or ch == 'KEY_LEFT':       i -= 1
        elif ch == '^C' or ch == ESC:             raise EscapeException(ch)
        elif ch == '^D' or ch == 'KEY_DC':         v = delchar(v, i)
        elif ch == '^E' or ch == 'KEY_END':        i = len(v)
        elif ch == '^F' or ch == 'KEY_RIGHT':      i += 1
        elif ch in ('^H', 'KEY_BACKSPACE', '^?'):  i -= 1 if i > 0 else 0; v = delchar(v, i)
        elif ch == '^I':                           comps_idx += 1; v = complete(v[:i], completions, comps_idx)
        elif ch == 'KEY_BTAB':                     comps_idx -= 1; v = complete(v[:i], completions, comps_idx)
        elif ch == ENTER:                          break
        elif ch == '^K':                           v = v[:i]  # ^Kill to end-of-line
        elif ch == '^R':                           v = str(value)  # ^Reload initial value
        elif ch == '^T':                           v = delchar(splice(v, i-2, v[i-1]), i)  # swap chars
        elif ch == '^U':                           v = v[i:]; i = 0  # clear to beginning
        elif ch == '^V':                           v = splice(v, i, until(scr.get_wch)); i += 1  # literal character
        elif history and ch == 'KEY_UP':           hist_idx += 1; v = history[hist_idx % len(history)]
        elif history and ch == 'KEY_DOWN':         hist_idx -= 1; v = history[hist_idx % len(history)]
        elif ch.startswith('KEY_'):                pass
        else:
            if first_action:
                v = ''
            if insert_mode:
                v = splice(v, i, ch)
            else:
                v = v[:i] + ch + v[i+1:]

            i += 1

        if i < 0: i = 0
        if i > len(v): i = len(v)
        first_action = False

    return v


class ColorMaker:
    def __init__(self):
        self.attrs = {}
        self.color_attrs = {}

    def setup(self):
        self.color_attrs['black'] = curses.color_pair(0)

        for c in range(0, int(options.num_colors) or curses.COLORS):
            curses.init_pair(c+1, c, curses.COLOR_BLACK)
            self.color_attrs[str(c)] = curses.color_pair(c+1)

        for c in 'red green yellow blue magenta cyan white'.split():
            colornum = getattr(curses, 'COLOR_' + c.upper())
            self.color_attrs[c] = curses.color_pair(colornum+1)

        for a in 'normal blink bold dim reverse standout underline'.split():
            self.attrs[a] = getattr(curses, 'A_' + a.upper())

    def keys(self):
        return list(self.attrs.keys()) + list(self.color_attrs.keys())

    def __getitem__(self, colornamestr):
        color, prec = self.update(0, 0, colornamestr, 10)
        return color

    def update(self, attr, attr_prec, colornamestr, newcolor_prec):
        attr = attr or 0
        if isinstance(colornamestr, str):
            for colorname in colornamestr.split(' '):
                if colorname in self.color_attrs:
                    if newcolor_prec > attr_prec:
                        attr &= ~2047
                        attr |= self.color_attrs[colorname.lower()]
                        attr_prec = newcolor_prec
                elif colorname in self.attrs:
                    attr |= self.attrs[colorname.lower()]
        return attr, attr_prec


colors = ColorMaker()

def setupcolors(stdscr, f, *args):
    curses.raw()    # get control keys instead of signals
    curses.meta(1)  # allow "8-bit chars"
#    curses.mousemask(curses.ALL_MOUSE_EVENTS)  # enable mouse events

    return f(stdscr, *args)

def wrapper(f, *args):
    """Wrap `curses.wrapper`."""
    return curses.wrapper(setupcolors, f, *args)

### external interface

class Path:
    """File and path-handling class, modeled on `pathlib.Path`."""

    def __init__(self, fqpn):
        """Initialize with file-queue path-name."""
        self.fqpn = fqpn
        fn = os.path.split(fqpn)[-1]
        self.name, self.ext = os.path.splitext(fn)
        self.suffix = self.ext[1:]

    def open_text(self, mode='r'):
        """Open file."""
        return open(self.resolve(), mode=mode, encoding=options.encoding, errors=options.encoding_errors)

    def read_text(self):
        """Open and read file."""
        with self.open_text() as fp:
            return fp.read()

    def read_bytes(self):
        """Open and read file of bytes."""
        with open(self.resolve(), 'rb') as fp:
            return fp.read()

    def is_dir(self):
        """Return boolean: is path directory?"""
        return os.path.isdir(self.resolve())

    def exists(self):
        """Return boolean: does path exist?"""
        return os.path.exists(self.resolve())

    def iterdir(self):
        """Return list of directory contents."""
        return [self.parent] + [Path(os.path.join(self.fqpn, f)) for f in os.listdir(self.resolve())]

    def stat(self):
        """Wrap `os.stat`."""
        return os.stat(self.resolve())

    def resolve(self):
        """Wrap `os.path.expanduser`."""
        return os.path.expandvars(os.path.expanduser(self.fqpn))

    @property
    def parent(self):
        """Return symbolic parent directory."""
        return Path(self.fqpn + "/..")

    @property
    def filesize(self):
        """Return file size."""
        return self.stat().st_size

    def __str__(self):
        return self.fqpn


class InternalSource(Path):
    'minimal Path interface to satisfy a tsv loader'
    def __init__(self, fqpn, contents):
        super().__init__(fqpn)
        self.contents = contents

    def read_text(self):
        return self.contents

    def open_text(self):
        return io.StringIO(self.contents)


def openSource(p, filetype=None):
    'open a Path or a str (converts to Path or calls some TBD openUrl)'
    if isinstance(p, str):
        if '://' in p:
            vs = openUrl(p)
        else:
            return openSource(Path(p), filetype)  # convert to Path and recurse
    elif isinstance(p, Path):
        if filetype is None:
            filetype = options.filetype or p.suffix

        if os.path.isdir(p.resolve()):
            vs = DirSheet(p.name, p)
            filetype = 'dir'
        else:
            openfunc = 'open_' + filetype.lower()
            if openfunc not in g_globals:
                status('no %s function' % openfunc)
                filetype = 'txt'
                openfunc = 'open_txt'
            vs = g_globals[openfunc](p)
    else:  # some other object
        status('unknown object type %s' % type(p))
        vs = None

    if vs:
        status('opening %s as %s' % (p.name, filetype))
    return vs

def run(sheetlist=[]):
    """Invoke Curses mode. (This is the main entry point.)"""

    # reduce ESC timeout to 25ms. http://en.chys.info/2009/09/esdelay-ncurses/
    os.putenv('ESCDELAY', '25')

    ret = wrapper(curses_main, sheetlist)
    if ret:
        print(ret)

def curses_main(_scr, sheetlist=[]):
    """Populate VisiData object with sheets from a given list."""

    for fnrc in ('$XDG_CONFIG_HOME/visidata/config', '~/.visidatarc'):
        p = Path(fnrc)
        if p.exists():
            exec(open(p.resolve()).read())
            break

    colors.setup()

    for vs in sheetlist:
        vd().push(vs)  # first push does a reload

    return vd().run(_scr)

g_globals = dict() # Show that we intend this to be a dict.
def set_globals(g):
    """Assign given `g` to (expected) global dict `g_globals`."""
    global g_globals
    g_globals = g

def set_global(k, v):
    """Manually set global key-value pair in `g_globals`."""
    g_globals[k] = v

if __name__ == '__main__':
    run(openSource(src) for src in sys.argv[1:])<|MERGE_RESOLUTION|>--- conflicted
+++ resolved
@@ -351,14 +351,14 @@
     else:
         return input('/'.join(str(x) for x in choices) + ': ')
 
-<<<<<<< HEAD
-=======
+
 def regex_flags():
+    """Return flags to pass to regex functions from options"""
     return sum(getattr(re, f.upper()) for f in options.regex_flags)
 
 # A .. Z AA AB .. ZZ
 defaultColNames = list(itertools.chain(string.ascii_uppercase, [''.join(i) for i in itertools.product(string.ascii_uppercase, repeat=2)]))
->>>>>>> 9b7f009e
+
 
 class VisiData:
     allPrefixes = 'gz'  # 'g'lobal, 'z'scroll
