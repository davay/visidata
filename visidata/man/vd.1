.Dd July 05, 2018
.Dt vd \&1 "Quick Reference Guide" 
.Os Linux/MacOS
.
.\" Long option with arg: .Lo f filetype format
.\" Long flag: .Lo f filetype
.de Lo
.It Cm -\\$1 Ns , Cm --\\$2 Ns = Ns Ar \\$3
..
.de Lf
.It Cm -\\$1 Ns , Cm --\\$2
..
.Sh NAME
.
.Nm VisiData
.Nd a terminal utility for exploring and arranging tabular data
.
.Sh SYNOPSIS
.
.Nm vd
.Op Ar options
.Op Ar input No ...
.
.Nm vd
.Op Ar options
.Cm --play Ar cmdlog
.Op Cm -w Ar waitsecs
.Op Cm --batch
.Op Cm -o Ar output
.Op Ar field Ns Cm = Ns Ar value No ...
.
.Sh DESCRIPTION
.Nm VisiData No is a multipurpose tool built on the Sy vdtui No platform that can be used to explore, clean, edit, and restructure data.
Rows can be selected, filtered, and grouped; columns can be rearranged, transformed, and derived via regex or Python expressions; and workflows can be saved, documented, and replayed.
.
.Ss REPLAY MODE
.Bl -tag -width XXXXXXXXXXXXXXXXXXXXXX -compact
.Lo p play cmdlog
.No replay a saved Ar cmdlog No within the interface
.
.Lo w replay-wait seconds
.No wait Ar seconds No between commands
.
.Lf b batch
replay in batch mode (with no interface)
.
.Lo o output file
.No save final visible sheet to Ar file No as .tsv
.
.It Sy --replay-movement= Ns Ar bool
.No toggle Sy --play No to move cursor cell-by-cell
.It Ar field Ns Cm = Ns Ar value
.No replace \&"{ Ns Ar field Ns }\&" in Ar cmdlog No contents with Ar value
.El
.
.Ss Commands During Replay
.Bl -tag -width XXXXXXXXXXXXXXXXXXX -compact -offset XXX
.It Sy ^U
pause/resume replay
.It Sy Tab
execute next row in replaying sheet
.It Sy ^K
cancel current replay
.El
.
.Ss GLOBAL COMMANDS
In most cases, commands that affect selected rows will affect all rows if no rows are selected.
.Pp
.Ss Keystrokes for the Cautious
.Bl -tag -width XXXXXXXXXXXXXXX -compact
.It Ic " F1   z?"
view this man page
.It Ic ^Q
abort program immediately
.It Ic ^C
cancel user input or abort all async threads on current sheet
.It Ic " q"
quit current sheet
.It Ic "gq"
quit all sheets (clean exit)
.El
.Ss "Cursor Movement"
.
.Bl -tag -width XXXXXXXXXXXXXXX -compact
.
.It Ic "Arrow PgUp Home"
move as expected
.It Ic " h   j   k   l"
move left/down/up/right
.It Ic "gh  gj  gk  gl"
move all the way to the left/bottom/top/right of sheet
.It Ic "     G  gg"
move all the way to the bottom/top of sheet
.It Ic "^B  ^F"
scroll one page back/forward
.Pp
.It Ic "^^" No (Ctrl-^)
jump to previous sheet (swaps with current sheet)
.Pp
.It Ic  " /   ?" Ar regex
.No search for Ar regex No forward/backward in current column
.It Ic  "g/  g?" Ar regex
.No search for Ar regex No forward/backward over all visible columns
.It Ic  " n   N"
move to next/previous match from last search
.Pp
.It Ic  " <   >"
move up/down to next value in current column
.It Ic  "z<  z>"
move up/down to next null in current column
.It Ic " {   }"
move up/down to next selected row
.
.El
.Pp
.Bl -tag -width XXXXXXXXXXXXXXX -compact
.Pp
.It Ic " c" Ar regex
.No move to next column with name matching Ar regex
.It Ic " r" Ar regex
.No move to next row with key matching Ar regex
.It Ic "zc  zr" Ar number
.No move to column/row Ar number
.Pp
.It Ic " H   J   K   L"
slide current row/column left/down/up/right
.It Ic "gH  gJ  gK  gL"
slide current row/column all the way to the left/bottom/top/right of sheet
.Pp
.It Ic "zh  zj  zk  zl"
scroll one left/down/up/right
.El
.
.Ss Column Manipulation
.
.Bl -tag -width XXXXXXXXXXXXXXX -compact
.
.It Ic " _" Ns " (underscore)"
adjust width of current column
.It Ic "g_"
adjust width of all visible columns
.It Ic "z_" Ar number
.No adjust width of current column to Ar number
.Pp
.It Ic " -" Ns " (hyphen)"
hide current column
.It Ic "z-" Ns
reduce width of current column by half
.It Ic "g-" Ns
delete this column (cannot be undeleted)
.It Ic "gv" Ns
unhide all columns
.Pp
.It Ic "! z!" Ns
toggle/unset current column as a key column
.It Ic "~  #  %  $  @"
set type of current column to str/int/float/currency/date
.It Ic "  ^"
edit name of current column
.It Ic " g^"
set names of all unnamed visible columns to contents of selected rows (or current row)
.It Ic " z^"
set name of current column to contents of current cell
.It Ic "gz^"
set name of current column to combined contents of current column for selected rows (or current row)
.Pp
.It Ic "  =" Ar expr
.No create new column from Python Ar expr Ns , with column names as variables
.It Ic " g=" Ar expr
.No set current column for selected rows to result of Python Ar expr
.It Ic "gz=" Ar expr
.No set current column for selected rows to the items in result of Python sequence Ar expr
.It Ic " z=" Ar expr
.No set current cell to result of evaluated Python Ar expr No on current row
.El
.Bl -tag -width XXXXXXXXXXXXXXX -compact
.It Ic " '" Ns " (tick)"
add a frozen copy of current column with all cells evaluated
.It Ic "g'"
open a frozen copy of current sheet with all visible columns evaluated
.It Ic "z'  gz'"
reset cache for current/all visible column(s)
.Pp
.It Ic "\&:" Ar regex
.No add new columns from Ar regex No split; number of columns determined by example row at cursor
.It Ic "\&;" Ar regex
.No add new columns from capture groups of Ar regex No (also requires example row)
.It Ic "*" Ar regex Ns Sy / Ns Ar subst
.No add column derived from current column, replacing Ar regex No with Ar subst No (may include Sy \e1 No backrefs)
.It Ic "g*" Ar regex Ns Sy / Ns Ar subst
.No modify selected rows in current column, replacing Ar regex No with Ar subst
.El
.Ss Row Selection
.
.Bl -tag -width XXXXXXXXXXXXXXX -compact
.
.It Ic "  s   t   u"
select/toggle/unselect current row
.It Ic " gs  gt  gu"
select/toggle/unselect all rows
.It Ic " zs  zt  zu"
select/toggle/unselect rows from top to cursor
.It Ic "gzs gzt gzu"
select/toggle/unselect rows from cursor to bottom
.It Ic " |   \e\ " Ns Ar regex
.No select/unselect rows matching Ar regex No in current column
.It Ic "g|  g\e\ " Ns Ar regex
.No select/unselect rows matching Ar regex No in any visible column
.It Ic " \&," Ns " (comma)"
select rows matching current cell in current column
.It Ic "g\&,"
select rows matching current row in all visible columns
.
.El
.
.
.Ss Row Sorting/Filtering
.
.Bl -tag -width XXXXXXXXXXXXXXX -compact
.
.It Ic " [   ]"
sort ascending/descending by current column
.It Ic "g[  g]"
sort ascending/descending by all key columns
.It Ic " \&""
open duplicate sheet with only selected rows
.It Ic "g\&""
open duplicate sheet with all rows
.It Ic "gz\&""
open duplicate sheet with deepcopy of selected rows
.El
.Ss Editing Rows and Cells
.
.Bl -tag -width XXXXXXXXXXXXXXX -compact
.It Ic "  a   za"
append a blank row/column
.It Ic " ga  gza" Ar number
.No append Ar number No blank rows/columns
.It Ic "  d   gd"
delete current/selected row(s) and move to clipboard
.It Ic "  y   gy"
yank (copy) current/all selected row(s) to clipboard
.It Ic " zy"
yank (copy) current cell to clipboard
.It Ic "  p    P"
paste clipboard rows after/before current row
.It Ic " zp  gzp"
set contents of current column for current/selected row(s) to last clipboard value
.It Ic "  Y   gY"
.No yank (copy) current/all selected row(s) to system clipboard (using Sy options.clipboard_copy_cmd Ns )
.It Ic " zY"
.No yank (copy) current cell to system clipboard (using Sy options.clipboard_copy_cmd Ns )
.It Ic "  f"
fill null cells in current column with contents of non-null cells up the current column
.
.
.It Ic "  e" Ar text
edit contents of current cell
.It Ic " ge" Ar text
.No set contents of current column for selected rows to Ar text
.It Ic " zd   Del"
.No set contents of current cell to Sy None
.It Ic "gzd  gDel"
.No set contents of cells in current column to Sy None No for selected rows
.
.El
.
.Ss "  Commands While Editing Input"
.Bl -tag -width XXXXXXXXXXXXXXX -compact -offset XXX
.It Ic "Enter  ^C"
accept/abort input
.It Ic ^O
open external $EDITOR to edit contents
.It Ic ^R
reload initial value
.It Ic "^A  ^E"
move to beginning/end of line
.It Ic "^B  ^F"
move back/forward one character
.It Ic "^H  ^D"
delete previous/current character
.It Ic ^T
transpose previous and current characters
.It Ic "^U  ^K"
clear from cursor to beginning/end of line
.It Ic "Backspace  Del"
delete previous/current character
.It Ic Insert
toggle insert mode
.It Ic "Up  Down"
set contents to previous/next in history
.It Ic "Tab  Shift+Tab"
autocomplete input (when available)
.
.El
.
.Ss Data Toolkit
.Bl -tag -width XXXXXXXXXXXXXXX -compact
.It Ic " o" Ar input
open
.Ar input No in Sy VisiData
.It Ic "^S g^S" Ar filename
.No save current/all sheet(s) to Ar filename No in format determined by extension (default .tsv)
.It ""
.No Note: if the format does not support multisave, or the Ar filename No ends in a Sy / Ns , a directory will be created.
.It Ic "z^S" Ar filename
.No save key columns and current column only to Ar filename No in format determined by extension (default .tsv)
.It Ic "^D" Ar filename.vd
.No save CommandLog to Ar filename.vd No file
.It Ic "A" Ar number
.No open new blank sheet with Ar number No columns
.It Ic "R" Ar number
select a random population subset of
.It Ic "zR" Ar number
select a random population subset of
.Ar number No rows
.It Ic "T"
open new sheet with rows and columns transposed
.Pp
.It Ic " +" Ar aggregator
.No add Ar aggregator No to current column (see Sy "Frequency Table" Ns )
.It Ic "z+" Ar aggregator
.No display result of Ar aggregator No over values in selected rows for current column
.Pp
.El
.Ss Data Visualization
.Bl -tag -width XXXXXXXXXXXXX -compact
.It Ic " ." No (dot)
.No plot current numeric column vs key columns. The numeric key column is used for the x-axis; categorical key column values determine color.
.It Ic "g."
.No plot a graph of all visible numeric columns vs key columns.
.Pp
.El
.No If rows on the current sheet represent plottable coordinates (as in .shp or vector .mbtiles sources),
.Ic " ." No plots the current row, and Ic "g." No plots all selected rows (or all rows if none selected).
.Ss "  Canvas-specific Commands"
.Bl -tag -width XXXXXXXXXXXXXXXXXX -compact -offset XXX
.It Ic " +   -"
increase/decrease zoom level, centered on cursor
.It Ic " _" No (underscore)
zoom to fit full extent
.It Ic " s   t   u"
select/toggle/unselect rows on source sheet contained within canvas cursor
.It Ic "gs  gt  gu"
select/toggle/unselect rows on source sheet visible on screen
.It Ic " d"
delete rows on source sheet contained within canvas cursor
.It Ic "gd"
delete rows on source sheet visible on screen
.It Ic " Enter"
open sheet of source rows contained within canvas cursor
.It Ic "gEnter"
open sheet of source rows visible on screen
.It Ic " 1" No - Ic "9"
toggle display of layers
.It Ic "^L"
redraw all pixels on canvas
.It Ic " v"
.No toggle Ic show_graph_labels No option
.It Ic "mouse scrollwheel"
zoom in/out of canvas
.It Ic "left click-drag"
set canvas cursor
.It Ic "right click-drag"
scroll canvas
.El
.Ss Other Commands
.
.Bl -tag -width XXXXXXXXXXXXXXX -compact
.It Ic "Q"
.No quit current sheet and remove it from the Sy CommandLog
.It Ic "V"
view contents of current cell in a new TextSheet
.It Ic "  v"
toggle sheet-specific visibility (text wrap on TextSheet, legends/axes on Graph)
.Pp
.It Ic "Space"
open command selection menu
.It Ic " ^A" Ar longname
.No execute command by its Ar longname
.Pp
.It Ic " ^E"
view traceback for most recent error
.It Ic "g^E"
view traceback for most recent errors
.It Ic "z^E"
view traceback for error in current cell
.Pp
.It Ic " ^L"
refresh screen
.It Ic " ^R"
reload current sheet
.It Ic "z^R"
clear cache for current column
.It Ic " ^Z"
suspend VisiData process
.It Ic " ^G"
show cursor position and bounds of current sheet on status line
.It Ic " ^V"
show version and copyright information on status line
.It Ic " ^P"
.No open Sy Status History
.
.El
.Pp
.Bl -tag -width XXXXXXXXXXXXXXX -compact
.It Ic " ^Y  z^Y  g^Y"
open current row/cell/sheet as Python object
.It Ic " ^X" Ar expr
.No evaluate Python Ar expr No and opens result as Python object
.It Ic "z^X" Ar expr
.No evaluate Python Ar expr No on current row and shows result on status line
.It Ic "g^X" Ar stmt
.No execute Python Ar stmt No in the global scope
.El
.
.Ss Internal Sheets List
.Bl -tag -width Xx -compact
.It Sy " \&."
.Sy Directory Sheet No "            browse and modify properties of files in a directory"
.It " "
.It Sy Metasheets
.It Sy " \&."
.Sy Columns Sheet No (Shift+C) "    edit column properties"
.No ( Ns Ic gC No for all columns from all sheets)
.It Sy " \&."
.Sy Sheets Sheet No (Shift+S) "     jump between sheets or join them together"
.It Sy " \&."
.Sy Options Sheet No (Shift+O) "    edit all configurable options"
.It Sy " \&."
.Sy Commandlog No (Shift+D) "       modify and save commands for replay"
.It Sy " \&."
.Sy Error Sheet No (^E) "           view last error"
.It Sy " \&."
.Sy Status History No (^P) "        view history of status messages"
.It Sy " \&."
.Sy Threads Sheet No (^T) "         view, cancel, and profile asynchronous threads"
.Pp
.It Sy Derived Sheets
.It Sy " \&."
.Sy Frequency Table No (Shift+F) "  group rows by column value, with aggregations of other columns"
.It Sy " \&."
.Sy Describe Sheet No (Shift+I) "   view summary statistics for each column"
.It Sy " \&."
.Sy Pivot Table No (Shift+W) "      group rows by key and summarize current column"
.It Sy " \&."
.Sy Melted Sheet No (Shift+M) "     unpivot non-key columns into variable/value columns"
.El
.
.Ss INTERNAL SHEETS
.Ss Directory Sheet
.Bl -inset -compact
.It (sheet-specific commands)
.It Modifying any cell changes the in-memory value. Changes are only applied to the filesystem with Ic ^S
.El
.Bl -tag -width XXXXXXXXXXXXXXX -compact -offset XXX
.It Ic "Enter  gEnter"
open current/selected file(s) as new sheet(s)
.It Ic " ^O  g^O"
open current/selected file(s) in external $EDITOR
.It Ic " d   gd"
schedule current/selected file(s) for deletion
.It Ic "z^R   ^R"
reload information for current/all file(s), undoing any pending changes
.It Ic "z^S   ^S"
apply all deferred changes to current/all file(s)
.El
.
.Ss METASHEETS
.Ss Columns Sheet (Shift+C)
.Bl -inset -compact
.It Properties of columns on the source sheet can be changed with standard editing commands ( Ns Sy e  ge g= Del Ns ) on the Sy Columns Sheet Ns . Multiple aggregators can be set by listing them (separated by spaces) in the aggregators column.  The 'g' commands affect the selected rows, which are the literal columns on the source sheet.
.El
.Bl -inset -compact
.It (sheet-specific commands)
.El
.Bl -tag -width XXXXXXXXXXXXXXX -compact -offset XXX
.It Ic " &"
add column from concatenating selected source columns
.It Ic "g! gz!"
toggle/unset selected columns as key columns on source sheet
.It Ic "g+" Ar aggregator
add Ar aggregator No to selected source columns
.It Ic "g-" No (hyphen)
hide selected columns on source sheet
.It Ic "g~ g# g% g$ g@"
set type of selected columns on source sheet to str/int/float/currency/date
.It Ic " Enter"
.No open a Sy Frequency Table No sheet grouped by column referenced in current row
.El
.
.Ss Sheets Sheet (Shift+S)
.Bl -inset -compact
.It (sheet-specific commands)
.El
.Bl -tag -width XXXXXXXXXXXXXXX -compact -offset XXX
.It Ic " Enter"
jump to sheet referenced in current row
.It Ic " a"
add row to reference a new blank sheet
.It Ic "gC"
.No open Sy Columns Sheet No with all columns from selected sheets
.It Ic "g^R"
.No reload all selected sheets
.It Ic " &" Ar jointype
.No merge selected sheets with visible columns from all, keeping rows according to Ar jointype Ns :
.El
.Bl -tag -width x -compact -offset XXXXXXXXXXXXXXXXXXXX 
.It Sy "\&."
.Sy inner No " keep only rows which match keys on all sheets"
.It Sy "\&."
.Sy outer No "  keep all rows from first selected sheet"
.It Sy "\&."
.Sy full No "  keep all rows from all sheets (union)"
.It Sy "\&."
.Sy diff No "  keep only rows NOT in all sheets"
.It Sy "\&."
.Sy append No "keep all rows from all sheets (concatenation)"
.El
.
.Ss Options Sheet (Shift+O)
.Bl -inset -compact 
.It (sheet-specific commands)
.El
.Bl -tag -width XXXXXXXXXXXXXXX -compact -offset XXX
.It Ic "Enter  e"
edit option
.El
.
.Ss CommandLog (Shift+D)
.Bl -inset -compact
.It (global commands)
.El
.Bl -tag -width XXXXXXXXXXXXXXX -compact -offset XXX
.It Ic gD
.No open Sy Directory Sheet No for Sy options.visidata_dir No (default: Sy ~/.visidata/ Ns ), which contains saved commandlogs and macros
.It (sheet-specific commands)
.It Ic "  x"
replay command in current row
.It Ic " gx"
replay contents of entire CommandLog
.It Ic " ^C"
abort replay
.It Ic "z^S" Ar keystroke
.No save selected rows to macro mapped to Ar keystroke
.It ""
.No Macros are saved to Sy .visidata/macro/command-longname.vd Ns . The list of macros is saved at Sy .visidata/macros.vd No (keystroke, filename).
.El
.
.Ss DERIVED SHEETS
.Ss Frequency Table (Shift+F)
.Bl -inset -compact
.It A Sy Frequency Table No groups rows by one or more columns, and includes summary columns for those with aggregators.
.It (global commands)
.El
.Bl -tag -width XXXXXXXXXXXXXXX -compact -offset XXX
.It Ic gF
open Frequency Table, grouped by all key columns on source sheet
.It Ic zF
open one-line summary for selected rows
.It (sheet-specific commands)
.It Ic " s   t   u"
select/toggle/unselect these entries in source sheet
.It Ic " Enter"
open sheet of source rows that are grouped in current cell
.El
.
.Ss Describe Sheet (Shift+I)
.Bl -inset -compact
.It (sheet-specific commands)
.El
.Bl -tag -width XXXXXXXXXXXXXXX -compact -offset XXX
.It Ic "zs  zu"
select/unselect rows on source sheet that are being described in current cell
.It Ic " !"
toggle/unset current column as a key column on source sheet
.It Ic " Enter"
.No open a Sy Frequency Table No sheet grouped on column referenced in current row
.It Ic "zEnter"
open copy of source sheet with rows described in current cell
.El
.
.Ss Pivot Table (Shift+W)
.Bl -inset -compact
.It Set key column(s) and aggregators on column(s) before pressing Sy Shift+W No on the column to pivot.
.It (sheet-specific commands)
.El
.Bl -tag -width XXXXXXXXXXXXXXX -compact -offset XXX
.It Ic " Enter"
open sheet of source rows aggregated in current pivot row
.It Ic "zEnter"
open sheet of source rows aggregated in current pivot cell
.El
.Ss Melted Sheet (Shift+M)
.Bl -inset -compact
.It Open melted sheet (unpivot), with key columns retained and all non-key columns reduced to Variable-Value rows.
.It (global commands)
.El
.Bl -tag -width XXXXXXXXXXXXXXX -compact -offset XXX
.It Ic "gM" Ar regex
.No open melted sheet (unpivot), with key columns retained and Ar regex No capture groups determining how the non-key columns will be reduced to Variable-Value rows.
.El
.Ss Python Object Sheet (^X ^Y g^Y z^Y)
.Bl -inset -compact
.It (sheet-specific commands)
.El
.Bl -tag -width XXXXXXXXXXXXXXX -compact -offset XXX
.It Ic " Enter"
dive further into Python object
.It Ic " e"
edit contents of current cell
.It Ic " v"
toggle show/hide for methods and hidden properties
.It Ic "gv  zv"
show/hide methods and hidden properties
.It Ic " ("
expand current column of lists or dicts into multiple columns and hide original column
.It Ic " )"
unexpand current column; restore original column and remove other columns at this level
.El
.
.Sh COMMANDLINE OPTIONS
.Bl -tag -width XXXXXXXXXXXXXXXXXXXXXXXXXXX -compact
.
.Lo f filetype filetype
.No "tsv               "
set loader to use for
.Ar filetype
instead of file extension
.
.Lo y confirm-overwrite F
.No "True              "
overwrite existing files without confirmation
.
.It Cm --diff Ns = Ns Ar base
.No "None              "
.No add colorizer for all sheets against Ar base
.
.El
.Bl -tag -width XXXXXXXXXXXXXXXXXXXXXXXXXXXXXXXXXXXXXXXXXXXXXX -compact
.It Sy --encoding Ns = Ns Ar "str              " No "utf-8"
encoding passed to codecs.open
.It Sy --encoding-errors Ns = Ns Ar "str       " No "surrogateescape"
encoding errors passed to codecs.open
.It Sy --regex-flags Ns = Ns Ar "str           " No "I"
flags to pass to re.compile() [AILMSUX]
.It Sy --default-width Ns = Ns Ar "int         " No "20"
default column width
.It Sy --wrap Ns = Ns Ar "bool                 " No "True"
wrap text to fit window width on TextSheet
.It Sy --cmd-after-edit Ns = Ns Ar "str        " No "j"
command keystroke to execute after successful edit
.It Sy --cmdlog-longname Ns = Ns Ar "bool      " No "False"
Use command longname in cmdlog if available
.It Sy --col-cache-size Ns = Ns Ar "int        " No "0"
max number of cache entries in each cached column
.It Sy --none-is-null Ns = Ns Ar "bool         " No "True"
if Python None counts as null
.It Sy --empty-is-null Ns = Ns Ar "bool        " No "False"
if empty string counts as null
.It Sy --false-is-null Ns = Ns Ar "bool        " No "False"
if Python False counts as null
.It Sy --zero-is-null Ns = Ns Ar "bool         " No "False"
if integer 0 counts as null
.It Sy --error-is-null Ns = Ns Ar "bool        " No "False"
if error counts as null
.It Sy --force-valid-colnames Ns = Ns Ar "bool " No "False"
clean column names to be valid Python identifiers
.It Sy --debug Ns = Ns Ar "bool                " No "False"
exit on error and display stacktrace
.It Sy --curses-timeout Ns = Ns Ar "int        " No "100"
curses timeout in ms
.It Sy --force-256-colors Ns = Ns Ar "bool     " No "False"
use 256 colors even if curses reports fewer
.It Sy --use-default-colors Ns = Ns Ar "bool   " No "False"
curses use default terminal colors
.It Sy --note-pending Ns = Ns Ar "str          " No "\[u231B]"
note to display for pending cells
.It Sy --note-format-exc Ns = Ns Ar "str       " No "?"
cell note for an exception during type conversion or formatting
.It Sy --note-getter-exc Ns = Ns Ar "str       " No "!"
cell note for an exception during computation
.It Sy --scroll-incr Ns = Ns Ar "int           " No "3"
amount to scroll with scrollwheel
.It Sy --skip Ns = Ns Ar "int                  " No "0"
skip first N lines of text input
.It Sy --confirm-overwrite Ns = Ns Ar "bool    " No "True"
whether to prompt for overwrite confirmation on save
.It Sy --header Ns = Ns Ar "int                " No "1"
parse first N rows of .csv/.tsv as column names
.It Sy --delimiter Ns = Ns Ar "str             " No "	"
delimiter to use for tsv filetype
.It Sy --filetype Ns = Ns Ar "str              " No ""
specify file type
.It Sy --save-filetype Ns = Ns Ar "str         " No "tsv"
specify default file type to save as
.It Sy --tsv-safe-char Ns = Ns Ar "str         " No "\[u00B7]"
replacement for all tabs and newlines when saving to tsv
.It Sy --clipboard-copy-cmd Ns = Ns Ar "str    " No ""
command to copy stdin to system clipboard
.It Sy --pyobj-show-hidden Ns = Ns Ar "bool    " No "False"
show _private properties on pyobjs
.It Sy --pyobj-show-methods Ns = Ns Ar "bool   " No "False"
show methods on pyobjs
.It Sy --profile Ns = Ns Ar "str               " No ""
filename to save binary profiling data
.It Sy --min-memory-mb Ns = Ns Ar "int         " No "0"
minimum memory to continue loading and async processing
.It Sy --replay-wait Ns = Ns Ar "float         " No "0.0"
time to wait between replayed commands, in seconds
.It Sy --replay-movement Ns = Ns Ar "bool      " No "False"
insert movements during replay
.It Sy --visidata-dir Ns = Ns Ar "str          " No "~/.visidata/"
directory to load and store macros
.It Sy --rowkey-prefix Ns = Ns Ar "str         " No "\[u30AD]"
string prefix for rowkey in the cmdlog
.It Sy --cmdlog-histfile Ns = Ns Ar "str       " No ""
file to autorecord each cmdlog action to
.It Sy --regex-maxsplit Ns = Ns Ar "int        " No "0"
maxsplit to pass to regex.split
.It Sy --show-graph-labels Ns = Ns Ar "bool    " No "True"
show axes and legend on graph
.It Sy --plot-colors Ns = Ns Ar "str           " No "green red yellow cyan magenta white 38 136 168"
list of distinct colors to use for plotting distinct objects
.It Sy --zoom-incr Ns = Ns Ar "float           " No "2.0"
amount to multiply current zoomlevel when zooming
<<<<<<< HEAD
.It Sy --motd-url Ns = Ns Ar "str              " No "https://visidata.org/motd-1.2"
=======
.It Sy --motd-url Ns = Ns Ar "str              " No "http://visidata.org/motd-1.2.1"
>>>>>>> e0f703ce
source of randomized startup messages
.It Sy --csv-dialect Ns = Ns Ar "str           " No "excel"
dialect passed to csv.reader
.It Sy --csv-delimiter Ns = Ns Ar "str         " No ","
delimiter passed to csv.reader
.It Sy --csv-quotechar Ns = Ns Ar "str         " No """
quotechar passed to csv.reader
.It Sy --csv-skipinitialspace Ns = Ns Ar "bool " No "True"
skipinitialspace passed to csv.reader
.It Sy --csv-escapechar Ns = Ns Ar "NoneType   " No "None"
escapechar passed to csv.reader
.It Sy --fixed-rows Ns = Ns Ar "int            " No "1000"
number of rows to check for fixed width columns
.El
.
.Ss DISPLAY OPTIONS
.No Display options can only be set via the Sx Options Sheet No or a Pa .visidatarc No (see Sx FILES Ns ).
.Pp
.
.Bl -tag -width XXXXXXXXXXXXXXXXXXXXXXXXXXXXXXXXXXXXXX -compact
.It Sy "disp_note_none     " No "\[u2300]"
visible contents of a cell whose value is None
.It Sy "disp_truncator     " No "\[u2026]"
indicator that the contents are only partially visible
.It Sy "disp_oddspace      " No "\[u00B7]"
displayable character for odd whitespace
.It Sy "disp_unprintable   " No "."
substitute character for unprintables
.It Sy "disp_column_sep    " No "|"
separator between columns
.It Sy "disp_keycol_sep    " No "\[u2016]"
separator between key columns and rest of columns
.It Sy "disp_status_fmt    " No "{sheet.name}| "
status line prefix
.It Sy "disp_lstatus_max   " No "0"
maximum length of left status line
.It Sy "disp_status_sep    " No " | "
separator between statuses
.It Sy "disp_edit_fill     " No "_"
edit field fill character
.It Sy "disp_more_left     " No "<"
header note indicating more columns to the left
.It Sy "disp_more_right    " No ">"
header note indicating more columns to the right
.It Sy "disp_error_val     " No ""
displayed contents for computation exception
.It Sy "disp_ambig_width   " No "1"
width to use for unicode chars marked ambiguous
.It Sy "color_default      " No "normal"
the default color
.It Sy "color_default_hdr  " No "bold underline"
color of the column headers
.It Sy "color_current_row  " No "reverse"
color of the cursor row
.It Sy "color_current_col  " No "bold"
color of the cursor column
.It Sy "color_current_hdr  " No "reverse underline"
color of the header for the cursor column
.It Sy "color_column_sep   " No "246 blue"
color of column separators
.It Sy "color_key_col      " No "81 cyan"
color of key columns
.It Sy "color_selected_row " No "215 yellow"
color of selected rows
.It Sy "color_status       " No "bold"
status line color
.It Sy "color_edit_cell    " No "normal"
cell color to use when editing cell
.It Sy "disp_pending       " No ""
string to display in pending cells
.It Sy "color_note_pending " No "bold magenta"
color of note in pending cells
.It Sy "color_note_type    " No "226 yellow"
cell note for numeric types in anytype columns
.It Sy "color_format_exc   " No "48 green"
color of formatting exception note
.It Sy "color_getter_exc   " No "red "
color of computation exception note
.It Sy "disp_date_fmt      " No "%Y-%m-%d"
default fmtstr to strftime for date values
.It Sy "color_change_pending" No "reverse yellow"
color for file attributes pending modification
.It Sy "color_delete_pending" No "red"
color for files pending delete
.It Sy "disp_histogram     " No "*"
histogram element character
.It Sy "disp_histolen      " No "50"
width of histogram column
.It Sy "disp_replay_play   " No "\[u25B6]"
status indicator for active replay
.It Sy "disp_replay_pause  " No "\[u2016]"
status indicator for paused replay
.It Sy "disp_pixel_random  " No "False"
randomly choose attr from set of pixels instead of most common
.It Sy "color_graph_hidden " No "238 blue"
color of legend for hidden attribute
.It Sy "color_graph_axis   " No "bold"
color for graph axis labels
.It Sy "color_menu_prefix  " No "green"
color of accepted menu part
.It Sy "color_menu_option  " No "white"
default menu color
.It Sy "color_menu_cursor  " No "bold reverse"
color of menu cursor
.It Sy "color_menu_help    " No "bold"
color of menu help text
.It Sy "disp_menu_helpfmt  " No "{bindings} \[u21E8] {helpstr}"
string between command keybindings and helpstr in menu
.It Sy "disp_menu_helpsep  " No " | "
string between submenu options
.It Sy "color_diff         " No "red"
color of values different from --diff source
.It Sy "color_diff_add     " No "yellow"
color of rows/columns added to --diff source
.El
.
.Sh EXAMPLES
.Dl Nm vd Cm foo.tsv
.Pp
.Dl Nm vd Cm -f sqlite bar.db
.Pp
.Dl Nm vd Cm -b countries.fixed -o countries.tsv
.Pp
.Dl Nm vd Cm postgres:// Ns Ar username Ns Sy "\&:" Ns Ar password Ns Sy @ Ns Ar hostname Ns Sy  "\&:" Ns Ar port Ns Sy / Ns Ar database
.Pp
.Dl Nm vd Cm --play tests/pivot.vd --replay-wait 1 --output tests/pivot.tsv
.Pp
.Dl Ic ls -l | Nm vd Cm -f fixed --skip 1 --header 0
.Pp
.Dl Nm vd Cm -p foo.vd -b -o - > foo.tsv
.Pp
.Dl Nm vd --diff foo.tsv bar.tsv
.Pp
.Sh FILES
At the start of every session,
.Sy VisiData No looks for Pa $HOME/.visidatarc Ns , and calls Python exec() on its contents if it exists.
For example:
.Bd -literal
   options.min_memory_mb=100  # stop processing without 100MB free

   globalCommand('0', 'gh')   # alias '0' to move to first column, like vim

   def median(values):
       L = sorted(values)
       return L[len(L)//2]

   aggregator('median', median)
.Ed
.
Functions defined in .visidatarc are available in python expressions (e.g. in derived columns).
.
.Sh SUPPORTED SOURCES
These are the supported sources:
.Pp
.Bl -inset -compact -offset xxx
.It Sy tsv No (tab-separated value)
.Bl -inset -compact -offset xxx
.It Plain and simple.  Nm VisiData No writes tsv format by default.  See the Sy --delimiter No option.
.El
.El
.Pp
.Bl -inset -compact -offset xxx
.It Sy csv No (comma-separated value)
.Bl -inset -compact -offset xxx
.It .csv files are a scourge upon the earth, and still regrettably common.  
.It See the Sy --csv-dialect Ns , Sy --csv-delimiter Ns , Sy --csv-quotechar Ns , and Sy --csv-skipinitialspace No options.  
.It Accepted dialects are Ic excel-tab Ns , Ic unix Ns , and Ic excel Ns .
.El
.El
.Pp
.Bl -inset -compact -offset xxx
.It Sy fixed No (fixed width text)
.Bl -inset -compact -offset xxx
.It Columns are autodetected from the first 1000 rows (adjustable with Sy --fixed-rows Ns ).
.El
.El
.Pp
.Bl -inset -compact -offset xxx
.It Sy json No (single object) and Sy jsonl No (one object per line).
.Bl -inset -compact -offset xxx
.It Cells containing lists (e.g. Sy [3] Ns ) or dicts ( Ns Sy {3} Ns ) can be expanded into new columns with Sy "\&(" Ns and unexpanded with Sy "\&)" Ns .
.El
.El
.Pp
.Bl -inset -compact -offset xxx
.It Sy yaml Ns / Ns Sy yml No (requires Sy PyYAML Ns )
.El
.Pp
.Bl -inset -compact -offset xxx
.It Sy png No (requires Sy pypng Ns )
.Bl -inset -compact -offset xxx
.It Pixels can be edited and saved in data form. Images can be plotted with Ic "\&." No (dot).
.El
.El
.
.Pp
The following URL schemes are supported:
.Bl -inset -compact -offset xxx
.It Sy http No (requires Sy requests Ns ); can be used as transport for with another filetype
.It Sy postgres No (requires Sy psycopg2 Ns )
.El
.
.Pp
.Bl -inset -compact
.It The following sources may include multiple tables.  The initial sheet is the table directory;
.Sy Enter No loads the entire table into memory.
.El
.
.Pp
.Bl -inset -compact -offset xxx
.It Sy sqlite
.It Sy xlsx No (requires Sy openpyxl Ns )
.It Sy xls No (requires Sy xlrd Ns )
.It Sy hdf5 No (requires Sy h5py Ns )
.It Sy ttf Ns / Ns Sy otf No (requires Sy fonttools Ns )
.It Sy mbtiles No (requires Sy mapbox-vector-tile Ns )
.It Sy htm Ns / Ns Sy html No (requires Sy lxml Ns )
.It Sy xpt No (SAS; requires Sy xport Ns )
.It Sy sas7bdat No (SAS; requires Sy sas7bdat Ns )
.It Sy sav No (SPSS; requires Sy savReaderWriter Ns )
.It Sy dta No (Stata; requires Sy pandas Ns )
.It Sy shp No (requires Sy pyshp Ns )
.El
.Pp
In addition,
.Sy .zip Ns , Sy .gz Ns , Sy .bz2 Ns , and Sy .xz No files are decompressed on the fly.
.
.Sh SUPPORTED OUTPUT FORMATS
These are the supported savers:
.Pp
.Bl -inset -compact -offset xxx
.It Sy tsv No (tab-separated value)
.It Sy csv No (comma-separated value)
.It Sy json No (one object with all rows)
.Bl -inset -compact -offset xxx
.It All expanded subcolumns must be closed (with Sy "\&)" Ns ) to retain the same structure.
.It Sy .shp No files can be saved as Sy geoJSON Ns .
.El
.It Sy md No (org-mode compatible markdown table)
.It Sy htm Ns / Ns Sy html No (requires Sy lxml Ns )
.It Sy png No (requires Sy pypng Ns )
.El
.Pp
.No Multisave is supported by Sy html Ns , Sy md Ns , and Sy txt Ns ; Sy g^S No will save all sheets into a single output file.
.Pp
.
.Sh AUTHOR
.Nm VisiData
was made by
.An Saul Pwanson Aq Mt vd@saul.pw Ns .<|MERGE_RESOLUTION|>--- conflicted
+++ resolved
@@ -724,11 +724,7 @@
 list of distinct colors to use for plotting distinct objects
 .It Sy --zoom-incr Ns = Ns Ar "float           " No "2.0"
 amount to multiply current zoomlevel when zooming
-<<<<<<< HEAD
-.It Sy --motd-url Ns = Ns Ar "str              " No "https://visidata.org/motd-1.2"
-=======
 .It Sy --motd-url Ns = Ns Ar "str              " No "http://visidata.org/motd-1.2.1"
->>>>>>> e0f703ce
 source of randomized startup messages
 .It Sy --csv-dialect Ns = Ns Ar "str           " No "excel"
 dialect passed to csv.reader
