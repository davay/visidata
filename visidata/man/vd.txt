--- conflicted
+++ resolved
@@ -905,9 +905,7 @@
      disp_replay_pause   ‖                   status indicator for paused re‐
                                              play
      color_status_replay green               color of replay status indicator
-<<<<<<< HEAD
      disp_histogram      *                   histogram element character
-=======
      disp_formatter      generic             formatter to use for display and
                                              saving
      disp_menu           True                show menu on top line when not
@@ -930,7 +928,6 @@
      disp_menu_fmt       Ctrl+H for help menu
                                              right-side menu format string
      disp_histogram      ■                   histogram element character
->>>>>>> db3b299d
      disp_histolen       50                  width of histogram column
      disp_canvas_charset
                                              ⠀⠁⠂⠃⠄⠅⠆⠇⠈⠉⠊⠋⠌⠍⠎⠏⠐⠑⠒⠓⠔⠕⠖⠗⠘⠙⠚⠛⠜⠝⠞⠟⠠⠡⠢⠣⠤⠥⠦⠧⠨⠩⠪⠫⠬⠭⠮⠯⠰⠱⠲⠳⠴⠵⠶⠷⠸⠹⠺⠻⠼⠽⠾⠿⡀⡁⡂⡃⡄⡅⡆⡇⡈⡉⡊⡋⡌⡍⡎⡏⡐⡑⡒⡓⡔⡕⡖⡗⡘⡙⡚⡛⡜⡝⡞⡟⡠⡡⡢⡣⡤⡥⡦⡧⡨⡩⡪⡫⡬⡭⡮⡯⡰⡱⡲⡳⡴⡵⡶⡷⡸⡹⡺⡻⡼⡽⡾⡿⢀⢁⢂⢃⢄⢅⢆⢇⢈⢉⢊⢋⢌⢍⢎⢏⢐⢑⢒⢓⢔⢕⢖⢗⢘⢙⢚⢛⢜⢝⢞⢟⢠⢡⢢⢣⢤⢥⢦⢧⢨⢩⢪⢫⢬⢭⢮⢯⢰⢱⢲⢳⢴⢵⢶⢷⢸⢹⢺⢻⢼⢽⢾⢿⣀⣁⣂⣃⣄⣅⣆⣇⣈⣉⣊⣋⣌⣍⣎⣏⣐⣑⣒⣓⣔⣕⣖⣗⣘⣙⣚⣛⣜⣝⣞⣟⣠⣡⣢⣣⣤⣥⣦⣧⣨⣩⣪⣫⣬⣭⣮⣯⣰⣱⣲⣳⣴⣵⣶⣷⣸⣹⣺⣻⣼⣽⣾⣿
