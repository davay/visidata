# VisiData version history

<<<<<<< HEAD
# v3.x

# v3.0 (2023-12-29)
=======
# v3.0 (2023-12-30)
>>>>>>> 63463870

- [reorg] move independent modules into visidata/{features|experimental|themes}
- [sidebar] add sidebar  #2064
    - #1733 for full description/discussion
    - will contain a stack list of status messages
    - color syntax is [:bold]footext[/]
        - supports `[:code]`, `[:bold]`, `[:italic]`, `[:underline]`, `[:onclick]` (makes a clickable link), `[heading]`
        - [:] at terminal clears; [/] at terminal pops
        - supports basic markdown for colouring
    - toggle with `sidebar-toggle` (bound to `b`)
    - make bottom msg entirely clickable
    - make dedent and header parsing standard
    - add `options.disp_sidebar`
    - make sheet name clickable to open **Sheets Stack**
    - make options clickable
    - add `open-sidebar` (bound to `gb`) to open sidebar in new sheet
- display sheet and feature help documentation in sidebar
    - added bundles of Guide Sheets
    - open Guide Sheets into a full VisiData sheet with `Enter`
- added `options.disp_help` (default: 2), an integer and to set novice/expert mode. (#1961)
    When `disp_help` is:
    - -1: status messages aren't shown
    - 0: no help is shown
    - 1: sidebar sheet help is shown
    - 2: help is shown for the input widget on the sidebar (this was condensed and moved from the former input help panel)  #2085 #1961
    - put input help on sidebar; `disp_help` from -1 to 3
    - mark options to be excluded if `disp_help` greater than `option.max_help`
    - add contextual help while editing options in **OptionsSheet**
    - `Ctrl+G` cycles input help sidebar
- [guide] add GuideIndex toc and open-guide-index
    - add guides for macros, selection, errors
- [filetype] add guesser to sniff filetype from data  #130 #1759 #1881 #1880 #1883 #1978
- add support for Python 3.12  #1934
- migrate pkg_resources to importlib_resources (PR by @zormit and @anjakefala #1968 #1911)
- [threads] no new threads while prev cmd still running  #1148
- [batch] add progress every half second to batch mode  #1182
- [replay] implemented a single-thread replay mechanism  #1575 #2102
    - much simpler architecturally, but loses the ability to pause/resume, and show 1/N progress (now just shows number of queued commands remaining).
        - replay in general should be more stable and possibly faster.
        - Ctrl+N is now no-op for similar functionality to replay-advance
            - replay-advance command itself is removed
        - removed options.replay_movement and its functionality
        - options.replay_wait (-w on CLI) now works by setting the curses timeout, which will affect the display update frequency for all async commands.  previously was hard-coded.  try -w 0.001 while loading a big file to see a very rapid update.
- add options.overwrite='n' mode  #1805
    - replace `options.confirm_overwrite` with `options.overwrite`, which can be
      'n' (no/never), 'y' (yes/always), 'c' (confirm)
      - add vd.confirmOverwrite()
        - inputPath/inputFilename will not suggest the existing value or complete filenames if overwrite not y or c
        - add --ro/--readonly cli flag (opposite of existing -y)
        - add [RO] readonly marker on right status after [M] modified
- add command palette (PR by @moritz #2059 #247)
    - press Space to exec command by longname and bring up command palette
    - type to match by longname and/or description
    - uses fzf's fuzzymatch algo
    - press Tab/Shift+Tab to cycle through commands  #2154
        - Enter to execute highlighted command
        - 0-9 to execute numbered command
    - `options.disp_cmdpal_max` for number of suggestions
    - `options.color_cmdpalette` for base color
    - `chooseAggregators` and `jointype` also use palette  #1027 #2195
        - chooseAggregators still allows selection of multiple aggregators
    - `options.color_match` is color for matching chars in palette chooser
- convert input history to use StoredList  #2142
    - rename lastInputs.jsonl to input_history.jsonl  #2142
    - remove `options.input_history`
       - will automatically record if `options.visidata_dir` exists
- convert macros to use StoredList  #2142
    - cannot save macros if `options.visidata_dir` does not exist
    - rename `options.visidata_dir`/macros.tsv' to `options.visidata_dir`/macros.jsonl'
    - add vd2to3.vdx script to port from 2.x macros to 3.x macros

- [aggregators] sum uses start value from type of first value for Python 3.8+  #1996 #1999 #2009
- [build] add a .desktop for VisiData  #1738
- [choose] add type for join/aggregators history  #2075
- [cli] add `-i` to run interactive mode after batch  #1714
- [clipboard] implement a more universal paste that uses positional columns  #1377
- [columns] add `setcol-precision-more` and `-less`  #1609 #1650
    - works on float, floatsi, currency, date columns
- [commands] allow space-seperated keystrokes  #2067
- [confirm] make yes/no buttons clickable  #1740 #2075
- [cosmetic] standardize `__repr__` for sheets and columns (PR by cool-RR #2091 #1757)
- [describe] default width=10 for describe columns
- [dir] set name of '.' to current dir name  #1775
- [dir] set name relative to previously loaded directory  #1775
- [dir] get default save name from sheet name  #1775
- [dir] rename `options.dir_recurse:bool` to `options.dir_depth:int`  #1715
- [display] add `resize-height-input` (`zv`) and `resize-height-max` (`gzv`)  #1307
- [encoding] use `options.save_encoding` for lsv, geojson, texttable savers
- [encoding] change default options.encoding to utf-8-sig to detect/remove BOM  #200 #908 #909 #1711
- [expand] change default depth of expand-col(s)-depth to 0 (PR by @cool-RR #1809)
- [expand] change sampling warning to aside  #1054 #2066
- [expand] ignore non-cursor types in mixed-type columns
- [features] procmgr to view/manage processes, memory/cpu stats
- [features] ping to traceroute a hostip
- [features] add `addcol-histogram`  #2052
    - display a histogram-like column for any column of ints
- [features] add `contract-cols-depth` etc (bound to `g)`, `z)`, `gz)`  #1695
- [features] add contract-source-cols bound to )  #1702
- [features] reload-modified calls `reload_rows`, adding support for tail  #1686
- [features] add `addcol-audiometadata` from vmutagen plugin
    - adds metadata column for audio files
- [features] to **DirSheet** add `sysopen-mailcap`
    - opens using mailcap entry for current row, guessing mimetype
- [features] add `addcol-source` to add current column to source sheet  #988
- [features] incorporate dedupe plugin by @jsvine
    - `select-duplicate-rows` selects each row in current sheet that is a duplicate of a prior row
    - `dedupe-rows` pushes a new sheet with only non-duplicate rows of current sheet
- [features] incorporate normcol (by @jsvine)
    - `normalize-col-names` normalizes the names of all *non-hidden* columns
- [features] add server to listen for commands on `options.server_addr` and `options.server_port` (if set)
- [features] add Sheet.knownCols to preconfigure of columns by name #1488
    ```
    Sheet.knownCols.timestamp.type = date
    DirSheet.knownCols.directory.width = 0
    ```
- [freq] add select-first command
- [freq] base histogram width on column width  #1807
- [freq] set default disp_histogram to U+25A0 BLACK SQUARE (■)) (PR by @daviewales #1949 #1807)
    - [themes] ascii8 disp_histogram to *
- [freq] add `open-preview` for split pane of soure rows at cursor  #1086
- [graph] colorbrewer palette chooser (thanks @er1kb)
- [graph] add commands to open external graph with matplotlib #1056
- [help] remove `Enter` binding for **HelpSheet** to `exec-command`
- [history] remove cmdlog_histfile
- [input] change `Ctrl+G` to toggle `options.disp_help`
- [input] add `Ctrl+N` to insert prettykeys of literal keystroke
- [input] allow percentage of starting value for input into commands
- [input] `inputMultiple` saves/remembers dict input
- [input] `Tab`/`Shift+Tab` move left/right in edit-mode like excel  #2169
- [join] allow selecting of join columns from all columns sheet  #1224
    - unbind `&` for **ColumnsSheet** `join-cols`
- [join] join now works with typed values, not display values  #2015
- [join] improve warning for typing source key columns before joining  #2117
- [join] clarify ensureLoaded status message  #2137
- [keys] add shifted function prettykeys (Ctrl+Shift+F1 etc)
- [layout] stop errors: hide-col on empty sheet, inputMultiple (PR by @midichef #1963)
- [linux] change default system clipboard cmd to wl-copy if the user is using wayland (PR by @rj1 #1763)
- [loaders] add `options.regex_skip` for text formats to allow e.g. comment skipping  #1559
    - Added default values for `regex_skip` to existing source sheets like tsv/csv/lsv/json/jsonla.
    - Use --regex-skip='' (or otherwise set the option to '') to disable this behavior.
- [loaders] add mailbox formats mbox/maildir/mmdf/babyl/mh loader (as supported by Python mailbox stdlib)
- [loaders] .jrnl format (jrnl.sh) loader+saver
- [loaders] add reddit API loader
- [loaders] add matrix API loader
- [loaders] add orgmode loader
- [loaders] add scraper
    - table of HTML elements as parsed by `beautifulsoup4`
- [loaders] add Parquet writer (PR by @mr-majkel #2053 #2044)
- [loaders] add s3 loader (built by @ajkerrigan)
    - open Amazon S3 paths and objects
- [loaders] add support for jsonla (JSONL arrays) format (PR by @daviewales #1730)  #1726
- [loaders] add zulip API loader
- [loaders] add airtable API loader
- [loaders] add .fec loader by @jsvine
- [loaders] add f5log loader by @bitwisecook
- [loaders] add a toml loader (PR by @ajkerrigan #1894 #1580 #1587)
- [loaders] add .conll loader by @polm
- [loaders html] display title/aria-label/caption/summary (PR by @midichef #2146)
- [loaders http] replace requests with urllib  #1808 #1704
- [loaders http] guess filetype based on magic bytes  #1760
- [loaders jsonl] allow slash comments (PR by @geekscrapy #2025)
- [loaders jsonl] deduce numeric column as float, not int  #2131 #1698
- [loaders png] use 2x2 unicode blocks instead of braille
- [loaders shell] allow deleting of directories unless `options.safety_first=True`  #1965
- [loaders sqlite] save list/dict as json  #1589
- [loaders sqlite] add `exec-sql` command to input query  #1719
- [loaders xlsx] add cell colorizers from source  #1718
- [loaders xlsx] add `column_letter` to meta columns
- [loaders xml] ignore comments
- [macros] allow deleting of macro with commit on **MacrosSheet**  #1569
- [macros] add longname/keystrokes to **MacrosSheet**  #1569 #1741
- [macros] add help sidebar to end macro input  #1569 #1741
- [menu] move Edit>Add-rows to Row>Add
- [menu] add `go-row-number` to menu  #1766
- [menu] move commit-sheet under File>Save
- [menu] add resize-cols-input to Columns -> Resize (PR by @njthomas #1887)
- [modules] include module name in Option/Command sheets
- [motd] default motd is "Support VisiData" instead of blank
- [mouse] onclick with url launches $BROWSER with url; add `displayer_url`  #2031
- [open] try using options.filetype for path  #1710
    - useful for configuring default filetype when reading from stdin
- [open] add `reopen-last-closed` which reopens the most recently closed sheet (PR by @cool-RR #1813) #1811
- [open-syspaste] create new table from system clipboard #1680
- [open-syspaste] enable filetype selection (PR by @daviewales #1717)
- [options] add `option.json_ensure_ascii` (default: True) (PR by @joaosousa1 #1776)  #1772
    - option for non-ASCII characters to be saved to JSON, on False will encode to utf-8
- [path] change most uses of Path.name to Path.base_stem  #2188
    - Path.name is the same as .base_stem for now
- [plugins] remove external Plugins Sheet; only show installed plugins
- [profile] dump profile to cwd when profiling enabled
- [forms] provide help text for color, encoding, encoding errors, and regex  #1961
- [reload] support tail with `reload-modified`  #1686
- [reload] add `reload-rows` which preserves existing columns + cursor position  #1655 #1683 #1663
    - [melt] refactor to support `reload-rows`  #2101
- [regex] use inputMultiple to allow changing regex_flags  #1925
- [regex] use `inputRegex` (which has regex help) for all regex commands
- [rename-col] add `options.rename_cascade`  #2088
    - if True, columns renames are cascaded into expressions
- [replay] has been refactored to be sync, instead of a seperate async process  #1773 #1714
- [save] add `options.save_encoding (default: 'utf-8') to differentiate from `options.encoding` when saving a file  #1708
- [save] add saver for STATA files (PR by @raffaem #1563)
- [save] keep headers in txt as tsv if only one sheet and more than a single column  #2173
- [save] add status when save finished  #2157
- [selected] add `onclick` to "selection status" to quickly `dup-selected`
- [sheet] add `select-equal-selected` (unbound) to select rows with values in current column in already selected rows  #1327
- [sheet] add `clean-names` (unbound) to set options.clean_names on sheet and clean visible column names
- [sheet] remove left-click for sheets-stack  #2030 #1656
- [sheet] add `open-source` (bound to backtick) to open source sheet
- [setcol-fake] add `setcol-fake` (unbound) adds a column of Faker generated 'faketypes'
- [sparkline] add `addcol-sparkline` (unbound): adds a sparkline of all numeric columns
- [status] downgrade sheet "finished loading" to debug
- [tests] call all test_func(vd) defined in modules during pytest
- [tests] run all unit tests in CI
- [tests] add test for loading a directory  #1798
- [themes] add options.theme and visidata/themes directory of additional themes (light, ascii8, asciimono)  #1682  #1691
- [themes] keystrokes/code now with gray bg
- [types] add `ipaddr` and `ipnet` types`. add `type-ipaddr` and `type-ipnet` commands (unbound) (PR by @ajkerrigan #1946 #1782 #1910)
    - also add `select-supernets` (unbound) which selects rows where the CIDR block value includes the input address space
- [types] add `type-url` and `open-url`  #2031
- [types] add `type-datetime`  #1572 #1380 #397
- [ui] change menu, status, and other colors to be more visible
- [ui] add `options.disp_scroll_context` to keep *n* more lines above/below cursor on screen
- [ui] add version to menu status
- [undo] options.undo can only be set globally
- [usd] provide USD(s) function to convert string like '£300' or '205 AUD' to equivalent US$ as float
- [windows] change default system clipboard command to clip.exe
- [zip] add `sysopen-row` (`Ctrl+O`) to open file in `$EDITOR`  #1708

## experimental features (must be imported manually)

- [diff] got moved to experimental
- [inplace] optional replacement commands which update the new Column live as you write the expression
- [livesearch] add `dup-search` and `dup-search-cols` which search for regex forwards, creating a duplicate sheet with maching rows live
- [mark] mark rows to more easily move cursor to them
- [noahs] add basic structure for Noah's Tapestry data game
- [rownum] addcol-rownum and addcol-delta
- [slide-cells] shift cells in cursor row to the right
- add loaders gdrive and gsheets

# deprecated

- [dev] deprecate `col.setValueSafe` and `sheet.checkCursorNoExceptions`
- [regex] deprecate `addcol-subst` and `setcol-subst`
    - `addcol-regex-subst` and `setcol-regex-subst` use inputMultiple, instead of more fragile search/replace one-line input
- [regex] deprecate `split-col` and `capture-col`
- [keys] change ScrollWheelUp to ScrollUp etc
- [multiline] rename `visibility-sheet` to `toggle-multiline`
- [utils] deprecate `onExit` context manager

## bugfixes

- [aggregators] use statistics.median for more correct median  #1914
- [aggregators] fix cancelling of long-running aggregators  #1036
- [canvas] fix clicks on labels and unplotted canvs (PR by @midichef #1984)
- [canvas] put a max limit on y-axis label width (PR by @midichef #2177)
- [chooser] choose only exactly matching strings (PR by @daviewales #1902)
- [cli] support `options.encoding_errors` for stdin  #2047
- [clipboard] warn when pasting before copying (PR by @midichef #1793)
- [clipboard] improve error when deleting row on empty sheet (PR by @midichef #2006)
- [clipboard] save to tempfile, do not confirm
- [clipboard] save as given filetype
- [cliptext] fix double-width char display  #1918
- [cliptext] do not crash with x<0  #2138
- [cliptext] do not crash with miniscule widths  #2138
- [cmdlog] check for empty cursor column when adding a column (PR by @midichef #1783)
- [cmdlog] ensure record of global options in all cmdlogs
- [cmdlog] do not log undos for non-loggable commands  #1827
- [colorizers] fix custom colorizers showing in sheet context  #1225
- [columns] speed up getMaxWidth for wide columns (PR by @midichef #1747) #1728
- [columns] fix allColumnsSheet to ignore non-TableSheet
- [confirm] remove flicker in alacritty  #2040
- [confirm] commit on sheet without source should always confirm
- [currency] fix currency_neg option
- [curses] ignore early keys pressed before curses is initialised if Esc present  #1993
- [cursor] cursorColIndex now returns None if empty  #1803
- [deps] add requests-cache submodule to root visidata  #1748
- [dir] support '..' and resolve dirname relative to CWD  #1801
    - if user uses `open-dir-parent` outside of the CWD, switch to absolute paths
- [display] fix visibility with col.height>1
- [expr] more informative 'column not modifiable' error message  #1764
- [extensible] do not copy over existing attribute  #2190
- [fill] allow filling with values that are logically false (PR by @midichef #1794)
- [freq] fix names for openRow  #1777
- [freq] correctly group null/error values for `options.numeric_binning`  #1410
- [graph] fix graph ranges for xmax, ymax < 1 (PR by @midichef #1752)  #1673 #1697
- [graph] fix data on edges being drawn offscreen (PR by @midichef #1850)
- [graph] fix graph legend drawn too early (PR by @midichef #1980)
- [graph] fixes to various graphing edge cases (PR by @midichef #1896)
- [graph] fix top margin location and simplify y-coordinate calculation (PR by @midichef #1915)
- [graph] labels: add tick symbol, int precision, right margin (PR by @midichef #1931)
- [graph] fix legend display of full-width characters (PR by @midichef #1958)
- [graph] widen left margin to hold y-axis labels (PR by @midichef #1998)
- [graph] update fixPoint() to use inverted-y coordinates (PR by @midichef #2139 #2111)
- [index] add longname for g< and g>  #2011
- [input] fix Ctrl+T swap on empty string #1684
- [input] fix Ctrl+V with special keystrokes  #1799
- [input] erase status bar after prompt #1947
- [input] fix toggle input help  #1971 #1994
- [input] include history for unfocused items #1947
- [inputsingle-] loop until keystroke (do not timeout)
- [join] fail if differing number of keycols  #1678
- [join] fix join-merge (PR by @yphillip #1923 #1843)
- [jsonl] include all columns in first row, even if null
- [keystrokes] only check duplicate prefixes from allPrefixes  #1829
- [keys] add `Shift+Tab`
- [layout] fail if `hide-col` on empty sheet
- [loaders fixed] use maxWidth for saving if larger than column width  #1849
- [loaders fixed] don't truncate wide columns with fixed width saver (PR by @daviewales #1890)
- [loaders http] add `options.http_ssl_verify` to replace `options.http_req_verify`  #1939
- [loaders http] fix parsing link header (PR by @Midichef #1924 #1898)
- [loaders html] fix failure from colspan with only td tags (PR by @midichef #2002)
- [loaders html] prevent error when parsing an empty table (PR by @midichef #2140)
- [loaders imap] enable imap and fix folder name extraction (PR by @justin2004 #1917)
- [loaders json] include null columns in first row, in more cases (PR by @midichef #2109)
- [loaders jsonl] save None as null  #2183
- [loaders mysql] unquote password before sending to client (PR by @dufferzafar #1933)
- [loaders pandas] handle read methods that produce a list of dataframes (PR by @ajkerrigan #1990 #1986)
- [loaders parquet] stringify source to handle both URLs and local paths (PR by @ajkerrigan #1913)
- [loaders parquet] show string value for Parquet `large_string` (PR by @daviewales #2018 #2003)
- [loaders parquet] fix parquet reading from zip or s3 (PR by @takacsd #2133)
- [loaders parquet] handle parquet directories (PR by @mr-majkel #2160  #2159)
- [loaders pivot] fix missing anytype import
- [loaders postgres] quote schema and table name (PR by @isosphere #2129)
- [loaders pyobj] similar sheet names for dive-/open- and pyobj- #1988
- [loaders pyobj] do not skip properties that raise
- [loaders png] fix `rgb_to_attr` to return str colornum
- [loaders rec] support %sort; continue loading on exception  #2022
- [loaders sav] use fork of `savReaderWriter` for the sake of Python 3.10+ support  #1867
- [loaders sqlite] prevent creation of ./- file when reading from stdin (PR by @midichef #1945)
- [loaders sqlite] explicitly fail when file is not on disk
- [loaders tsv] use options.encoding for reading files
- [loaders ttf] implement `closePath()` to draw missing lines (PR by @midichef #1979)
- [loaders vds] save hidden columns also (PR by @pacien #2093 #2089)
- [loaders vds] fix 'keyerror: exprcolumn' for .vds (PR by @pacien #2036 #2045)
- [loaders vds] fix .csv to .vds conversion  #2037
- [loaders xlsx] saver now replaces illegal characters instead of aborting  #1402
- [loaders xml] silence FutureWarning from lxml (PR by @midichef #2149)
- [loaders xml] fix file loading (PR by @midichef #2148)
- [loaders yaml] support tuples in YAML files (PR by @cool-RR #1824)  #1822
- [loaders zip] fix loading and extracting files locally + remotely  #2127
- [macos] do not bind empty string to anything
- [macros] add prompt for cancelling macro  #1810 #1812
- [macros] specify a clearer message  #1810
- [macros] append newline to macros.tsv if necessary  #1569
- [macros] save file as longname/keystroke  #2084
- [main] print version string once, not twice (PR by @midichef #1837)
- [main] remove forced unload before interactive mode  #1943
- [menu] use "Alt+x" keybinding instead of "^[x"
- [metasheets] do not use options.encoding for internal sheet saving
- [misc] remove trailing commas from addCommand (PR by @midichef #1962)
- [modify] do not call saveSheets on commit
- [modify] commitMods do not call putValue for changes to added/deleted rows
    - also fix ItemColumn.putValue and AttrColumn.putValue to call parent
      Column.putValue before setting the value on the row
- [modify] confirm() overwrite on root sheet source path
- [modify] always set col.defer
- [modify] do not fail on Column.putValue if no setter
- [mouse] fix mouse-click on bottom pane
- [open] silence ResourceWarnings for unclosed files (PR by @midichef #2152)
- [options] disable adding rows (PR by @midichef #1944)
- [options] fix option editing
- [options] fix helpstr display when editing
- [paste] add new rows to sheet if necessary
- [path] set name to '.' for givenpath of '.'  #1768
- [path] fix progress bar for compression formats  #1175 #1255
- [path] fix open() using both binary and text mode (PR by @midichef #1955)
- [path] binary mode does not take newline argument
- [pyobj] fix pyobj-cell  #2001
- [regex] issue warning when no columns to add  #1778
- [regex] check for regex capture group  #1778
- [rename-col] skip gratuitous rewrites when undoing (PR by @pacien #2092)
- [replay] turn off confirm dialogs during replay
- [replay] clearCaches before moving cursor  #1773
- [replay] enable confirm in interactive batch mode (PR by @midichef #1751)
- [replay] do not push sheet if not already pushed  #1681
- [save] handle saving 0 sheets  #1720
- [save] fix confirm message on commit #2090
- [scroll-cells] do not error scrolling offscreen column  #1908
- [search] handle no rows and invalid regex  (PR by @midichef #2125)
- [settings] clear cache correctly before set
- [sheets] fix NameError for mincolidx  #1672
- [sheets] add confirm for `quit-sheet-free` (PR by @midichef #1755)
- [sheets] make sure addColumn called on all columns
    - not just dynamically-created columns
    - addColumn is needed to set .sheet and .defer, among other things
- [sheets] fix reload() for tsv sheets with key columns (PR by @midichef #1997)
- [sheets] fix recursion crash of Python >= 3.8, <3.9.10  (PR by #midichef
  #1722)  #1696
- [sheets] pop columns kwarg so raw list not set via final update() in
  constructor
- [sheets] fix slowness from adding rows during getMaxWidth (PR by @midichef
  #1982)
- [sheets] no longer insert column in draw() in debug mode (PR by @midichef
  #1995)
- [sheets] fix errors on sheets with no columns (PR by @midichef #2124)
- [sheets] fix splitcell to handle attribute/text pairs (PR by @ajkerrigan #2020)
- [sheets] recreate sort columns for copied sheet (PR by @midichef #2192 #2190)
- [shell] fix copying of a directory  #1970
- [status] fix Alt+Shift+Shift+X  #1828
- [status] update right status before exec  #996
- [status] add caller/module to statuses, and print on --debug  #2037
- [status] catch all exceptions during drawing  #2174
- [sort] show sort arrow for sort columns described by name (PR by @midichef #1876)
- [syscopy] always copy as utf-8
- [term] allow non-color term like vt102
- [threads] allow @AsyncThread funcs to have status kwarg
- [threads] remove non-sheet threads from unfinishedThreads (do not sync on them)
- [quit-sheet-free] re-entering a subsheet left using quit-sheet-free should reload the subsheet #1679
- [ui] integrate scrollfix from @geekscrapy  #1441
- [undo] ensure undo is sheet-specific for duped/copied sheets  #1780
- [undo] fix undo for first modification on a sheet-specific HelpSheet  #1820
- [undo] fix the removal of [M] (modified mark) after undo  #1800
- [undo] remove last matching cmdlog row, instead of first (PR by @midichef #2010)
- [unzip-http] fix recursion error when fetching remote zipfile (PR by @midichef #2116 #2110)
- [vdx] fix save error
- [windows] add Alt+ keybindings for powershell  #1630
- [windows] limit windows-curses version to 2.3.0 (PR by @bartbroere #1901 #1841)
    - asottile noticed this was a regression in the last windows-curses release
      in this issue: zephyrproject-rtos/windows-curses#41
- [windows] update windows-curses version to support Python 3.11  #2062
- [windows] fix syspaste (PR by @midichef #1921 #1920)
- [windows] fallback to `scr.getch` if no `scr.get_wch` #192
    - handles `AttributeError: '_curses.curses window' object has no attribute 'get_wch'`
- [windows] tempfiles must be closed before reopening  #2118
- [zsh] fix zsh completion (PR by @dbaynard #1960 #1959)

## performance

- [startup] delay import of `urllib.request`, `pkg_resources`, and
  `dateutil`
- [startup] remove `unittest.mock`
- [draw] `drawcache` make_formatter
- [test] use lambda instead of Mock for addstr
- [] `Column.formatValue` inline fmtstr
- [settings] `@lru_cache` sheet obj in `SettingsMgr._mappings`
- fastpath getitemdeep
    - fallback to getattrdeep if len(row) < index
- [sort] move `addProgress` outside of sortkey
- [parquet] cache large strings and cap at 1MB  #2003 #1068
- [modify] check col/row before isChanged
- [status] move getStatusSource into features to improve startup perf


## api

- [cli] printout gone; use `builtins.print`
- [color] use `ColorAttr` throughout  #2061 #2017
    - seperate out fg/bg
    - allow bg and fg to take precedence independently
    - fixes issues with forced bg=black on sidebar for warning, and statusbar for working
- [guides] add API for getting and adding guides
    - add vd,getGuide and vd.addGuide
    - add Helpers for formatting commands and options
- [help] add HelpSheet to globals
- [hint] add hint mechanism to find best `Sheet.hint_function`
    - add hints for types
- [input] add vd.injectInput and vd.getCommandInput
- [keys] use prettykeys for allPrefixes #1592
- [menu] vd.addMenuItems with convenient string syntax
- [modify] Sheet.commitAddRow and Sheet.commitDeleteRow
- [modules] vd.importModule, vd.importSubmodules, vd.importExternal, vd.setPersistentOptions
    - add importExternal for most loaders and features  #1739 #1765
- [path] filesize can taken any Path-like
- [pivot freq] re-add FreqTableSheet and PivotSheet to globals  #1731
- [sheet] add vd.addCommand as alias for BaseSheet.addCommand
- [tests] add vd.resetVisiData
- [vdx] runvdx() to execute vdx strings
- rename vd.draw_sheet to vd.drawSheet
- change order of parameters for vd.subwindow to (x,y,w,h)
- change order of args to onMouse to x,y
- add vd.aside for a silent status message
- add GlobalsSheetsSheet to globals
- vd.queueCommand can take input,sheet,row,col kwargs  #1681
- add `@visidata.stored_property` to persist property


# v2.11.1 (2023-07-16)

- [tests] fix tests for Python >=3.11
- [path] update for Python 3.12 API (reported by @QuLogic #1934)

## Improvements and bugfixes

- [chooser] choose only exactly matching strings in chooser (PR by @daviewales #1902)
- [columns] speed up `getMaxWidth()` for wide columns, and correct some edge cases (PR by @midichef #1747)
- [freqtbl] Default `disp_histogram` to U+25A0 BLACK SQUARE (■)) (PR by @daviewales #1949)
- [loaders fixed] do not truncate wide columns with fixed-width saver (PR by @daviewales #1890)

- add missing import `copy`
- [graph] fix graph ranges for xmax, ymax < 1 (PR by @midichef #1752)
- [graph] fix data on edges being drawn offscreen (PR by @midichef #1850)
- [input] fix `Ctrl+T` swap on empty input (reported by @gfrmin #1684)
- [inputsingle] loop until keystroke (do not timeout)
- [fill] allow filling with values that are logically false (PR by @midichef #1794)
- [macos] do not bind empty string to any keybinding
- [paste] add new rows to sheet if insufficient rows
- [path Dirsheet] set name to '.' for givenpath of '.' (reported by @geekscrapy #1768)
- [path] fix progress for compressed files (reported by @bitwisecook #1255 #1175)
- [replay] clearCaches before moving cursor (reported by @mokalan #1773)
- [save] handle saving 0 sheets (reported by @reagle #1266 #1720)
- [settings] clear cache correctly before set
- [undo] fix so that undo is Sheet-specific on copied sheets (reported by @geekscrapy #1780)
- [undo] undoing `zd` now removes `[M]` (modification mark) (reported by @Freed-Wu #1800)

# v2.11 (2023-01-15)

- [ci] drop support for Python 3.6 (related to https://github.com/actions/setup-python/issues/543)
- [ci] add support for Python 3.11 (#1585)

- [dirsheet] add `open-dir-parent` (bound to backtick)
- [join] add new "concat" jointype to behave similar to "append" but keeps first sheet type and columns (requested by @frosencrantz #1598)
- [zip] add multisave for `.zip` (save each sheet in options.save_filetype format into given .zip file)
- [sysedit] add `sysedit-selected` (bound to `g Ctrl+O`) (requested by @Delapouite #1596)
    - edit cells in multiple rows in `$EDITOR`
    - only handles cell modifications, not added or deleted rows


## Improvements

- [aggregators] add 95 and 99 percentile (p95 and p99)
- [fill-col] speed up `fill-col` for sheets with many empty cells (PR by @midichef #1657)
- [loaders hdf5] add support for arrays of scalars (requested by @linwaytin #1602)
- [graph] fail if no numeric xcols are given
- [open-cell-file] warn when file or url in cell does not exist (requested by @geekscrapy #1540)
- [sqlite] add passthrough options (reported by @cwarden #1622)
- [sqlite] add options.sqlite_onconnect to be executed before running any statement (requested by @cwarden #1622)
- [xml] add passthrough options for xml_parser; default xml_parser_huge_tree=True (PR by @midichef #1668)

## Bugfixes

- [columns] `dup-sheet` now carries over attributes of columns added by `add-column`
- [columns] **SettableColumn** should not be deferred (reported by @frosencrantz #1568)
- [customdate] recognise type-customdate as numeric (requested by @tdussa #1613)
- [describe] fix custom describe aggregators (reported by @edupont #1574)
- [dirsheet] fix incorrect filename with multiple extensions (reported by @kunliugithub #1571)
- [display] show `disp_oddspace` for surrogate escapes (reported by @geekscrapy #1544)
- [graph] fix div-by-zero with only one y-value (reported by @midichef #1673)
- [install] ensure setuptools files have appropriate permissions (reported by @icp1994 #1591)
- [install] update data files in setup.py based on PEP 420 (reported by @Oblomov #1675)
- [keystrokes] add `kDN` and `kUP` to translation table (reported by @djpohly #1336)
- [loaders html] fix loading of relative links in html table (reported by @frosencrantz #1599)
- [loaders xlsx] store `None` as empty string in `save_xlsx` (reported and PR by @dbaynard #1626 #1629)
- [macros] override CLI parsing options for MacrosSheet (reported by @frosencrantz #1607)
- [macros] query again for keystroke if used by existing macro (#1658)
- [macros] do not include `nonLogged` commands in macro (reported by @geekscrapy #1569)
- [macros] add reload for **MacroSheet** (reported by @geekscrapy #1569)
- [menu] 2x ESC should exit menu
- [mouse] fix mouse-clicks on statusbar when splitpane is off (reported by @frosencrantz #1625)
- [numpy] fix loader
- [open_txt] fix Exception with `open-config` when no `~/.visidatarc` (reported by @gunchev #1611)
- [pdb] fix entering of pdb breakpoints for Python 3.9+ (reported by @jasonwirth #1317)
- [sheets] sort all sheets on global **Sheets Sheet** (reported by @franzhuang #1620)
- [types] format int/vlen as true int (reported by @xlucn #1674)
- [unzip-http] fix file extraction (`x`) on remote zip file
- [unzip-http] handle files smaller than 64K (reported by @frosencrantz #1567)
- [zsh-completion] fixed (reported by @pigmonkey #1583; PR by @Freed-Wu #1646)

## API

- raise Exception from causes in utils.py (PR by @cool-RR #1633)
- add `HistogramColumn` to allow overrides (requested by @andycraig #1621)
- easier external numeric types with `@vd.numericType()` decorator (inspired by @s1291 #1394)

- [frequency table] `dive-rows` renamed to `dive-selected`

# v2.10.2 (2022-10-08)

- add .vdx, a simplified new cmdlog format
- add `-N`/`--nothing` command to disable loading .visidatarc and plugin addons
- add `addcol-aggr` to add an aggregator column to the **FreqTable** without needing to
  regenerate it (requested by @geekscrapy #1541)

## Improvements

- [cli] load commandline file arguments from the start (requested by @reagle #1471)
- [cli] `--config=''` now does not try to load any config
- [open] rename `zo` `open-cell` command to `open-cell-file`
- [loaders whl] load python .whl (reported by @frosencrantz #1539)

## Bugfixes

- [cli] fix for empty arg
- [DirSheet] fix bug where `Enter` no longer opened a file from the **DirSheet** (reported by @frosencrantz #1527)
- [input paste] fix pasting via a Path via `Ctrl+Y`  into input (reported by @frosencrantz #1546)
- [menu] allow VisiData to run without menu
- [mouse] catch any curses.getmouse() errors (reported by @geekscrapy #1553)
- [performance] allow vd to be truly idle (reported by WizzardUU #1532)
- [plugins_autoload] catch error for environment having invalid package metadata (reported by @jsdealy #1529)
- [plugins_autoload] catch exception if plugin fails to load
- [plugins-autoload] fix check for if plugins_autoload is set in args
- [plugins-autoload] update for importlib-metadata 5.0 API (reported by @jkerhin #1550)
- [pyobj] undo rename of `open-row`/`open-cell` (were renamed to `open-X-pyobj`) (revert of eff9833e6A)
- [sheets] ensure IndexSheets are precious, and that **SheetsSheet** is not (reported by @frosencrantz #1547)
- [unzip-http] extracting a file now checks for overwrite (reported by @frosencrantz #1452)
- [windows clipboard] fix piping to clip command through stdin (thanks @daviewales for the fix; reported by @pshangov #1431)

## API

- expose `CommandLogBase` (was `_CommandLog`)
- [options] allow FooSheet.options instead of .class_options
- add separate non-async `select_row`, `toggle_row`, and `unselect_row` for selection of single rows
- the before/after decorators now do not fail if api functions they are decorating do not already exist

# v2.10.1 (2022-09-14)

## Improvements

- [docs] document `-d` option (thanks @abitrolly for PR #1515)
- [freq] disable histogram if `disp_histlen` or `disp_histogram` set to 0 or empty string
- [guard] add `guard-sheet-off` which unsets `options.quitguard` on current sheet (thanks @hanfried for PR #1517)
- [menu] add `BUTTON1_CLICKED` (same as `BUTTON1_PRESSED`)
- [open] add `zo` to open file or url from path in current cell

## Bugfixes

- fix Guix build problems (reported by @ryanprior #1499)
- add support for sheet names with multiple `.` (periods) in the name (requested by @geekscrapy #1494)
- [cmdlog] add more portable shebang in vdj
- [date] fix custom date greater than or equal to comparison
- [macros] fix `macro-record` (#1513)
- [macros] refresh `macro-sheet` upon macro addition
- [macros] ensure macros are set upon startup
- [plugins] update usd plugin api (thanks @hanfried for PR #1510)
- [repeat] fix `repeat-` (#1513)
- [status] reduce priority of active colouring (reported by @geekscrapy #804)

## API

- add `ExpandedColumn` to globals
- add `Extensible.before` and `Extensible.after`
  - `def foo` decorated with `@VisiData.before` will run it before `vd.foo()`
  - `def foo` decorated with `@VisiData.after` will run it immediately after



# v2.10 (2022-08-28)

- [plugins] load all entry points in `visidata.plugins` group before config load
  - add entry_points={'visidata.plugins': 'foo=foo'} to plugin load plugin automatically when launching VisiData

- [deps] require `importlib_metadata` >= 3.6
  - following https://github.com/pypa/twine/pull/732

## Improvements

- [draw] redraw only every 100 ms if any keys pending (requested by @ansoncg #1459)
- [IndexSheet] shown name is only final name component
- [loaders html] add table of all links on page (requested by @dufferzafar #1424)
- [loaders html] `open-row` on **LinksSheet** to open url (requested by @dufferzafar #1424)
- [options] add `options.http_req_*` to send headers/etc to requests (requested by @daviewales #1446)
- [options pyobj] add `options.fmt_expand_dict` and `options.fmt_expand_list` for formatting expanded
    list and dict column names (requested by @joe-opensrc #1457)
- [threads-sheet] add `z Ctrl+T` (`threads-sheet`) to open **ThreadsSheet** for current sheet
- [threads-sheet] add `g Ctrl+C` (`cancel-all`) to **ThreadsSheet**
- [zsh] add scripts for zsh completion (PR by @Freed-Wu #1455)
  - tutorial: https://visidata.org/docs/shell/

## Bugfixes

- [addcol-] set cursor at added column for `addcol-new`/`addcol-bulk` (reported by @jsvine #1445)
- [cmdlog] `Ctrl+S` from a **CommandLog** now defaults to `.vdj` (reported by @jsvine #1443)
- [display] format entire string for undetermined width (reported by and fixed by @jsvine #1442)
- [formatter] fix len format strings
- [LastInputsSheet] catch other exceptions during reload
- [loader npz] fix .npz loader (reported by @Shahin-rmz #1440)
- [loader geojson] fix plotting and saving geojson files (fixed by @mwayne #1477)
- [loader geojson] improve feature property manipulation (fixed by @mwayne #1477)
- [menu] upon menu item keypress, move to item (reported by @reagle #1470)
- [menu] fix `ALT+<keystroke>` navigation while within menu (reported by @reagle #1470)
  - now requires two `ESC` to exit
- [open] allow binary files from archives (reported by @frosencrantz #1430)
- [save] do not save unknown filetype as `save_filetype`
- [save visidatarc] only save rows on **OptionsSheet** to visidatarc
- [sheets] fix name reconstruction for files with multiple  and no suffixes (#1450)
- [sheets] do not include empty name parts in sheet name
- [unzip-http] **FreqTableSheet** `open-row` now loads links (reported by @frosencrantz #1458)
- [zip] use correct rowdef in extract (reported by @frosencrantz #1430)
- [zip] do not create directory for extract

## snippets

- add snippets/scrolloff.py which mimics vim's scrollof context lines (requested by @gennaro-tedesco #1441)

## vdplus

- `open-memusage` was moved to vdplus

## API

- add InferColumnsSheet
  - it infers the columns and their types from the rows it gets which are dicts
  - used by json, npy loader
- add vd.printout and vd.printerr for builtins.print to stdout and stderr
- add `vd.view()`
- fix Extensible.init() to work with classes with no `__init__`
- add `Sheet.sidebar` and `Sheet.sidebar_title` properties

## Deprecated

- remove VisiDataSheet
- remove vdmenu

# v2.9.1 (2022-07-21)

- [unzip-http] move urllib3 to optional dependencies

# 2.9 (2022-07-20)

- [ux] add confirming modal dialog
    - only "y" required to confirm
- add XDG support (thanks @jck for the PR #1420)
    - `options.config` default is now `"$XDG_CONFIG_HOME"/visidata/config.py` if `$XDG_CONFIG_HOME` is set and `config.py` exists. If not, falls back to the standard `$HOME/.visidatarc`.
    - vendor [appdirs.py](https://github.com/ActiveState/appdirs/blob/master/appdirs.py)
- [cmdlog] support variables in .vdj (requested by @jungle-boogie #1364)
    - in the .vdj, write variables like so: `${variableName}`
    - then on the CLI: `vd -p foo.vdj variableName=bar`
- [loaders arrow] new Apache Arrow IPC loader/saver (requested by @d-miketa #1369) (requires `pyarrow`)
    - add `.arrow` (file) and .arrows (streaming) formats
    - add more native `parquet` loader via `pyarrow`
- preliminary "windowing" for referencing x rows before and y rows after in an expression (requested by @maxigit #1399, @MMesch #1129, @samuelludwig #1210)
    - press `w` (longname: `addcol-window`) followed by two numbers: the number of rows to aggregate *before* and *after* the current row.
    - there will be a new column, `foo_window`, where each row contains a list of aggregated rows. after that, e.g. `=` `sum(foo_window)` to get a running total for each row
- add `setcol-format-enum` which takes e.g. `A=apple B=banana` and uses that as a mapping when formatting a column.
- vendor `https://github.com/saulpw/unzip-http`; allows the downloading of individual files from a .zip file over http without downloading the entire archive (requires `urllib3` package)
- add `save-source` to save a root sheet directly to its source
- add `setcol-formatter` to specify formatting function used for Column (default: `generic` formats based on type and fmtstr).  Can be `json` or `python` or a custom formatter


## Improvements

- [cli] when `-v` or `-h` VisiData now does not read config or do anything else (requested by @geekscrapy #1340)
- [cmdlog] set `.vdj` to be the default cmdlog format
- [replay] allow column names to be numbers (reported by @frosencrantz #1309)
    - if wishing to reference a column index, required to be an int in a .vdj cmdlog
- [cmdlog] when saving cmdlogs, type column indices as integers, and column names as strings
    - If replaying, and *col* is an `int`, the CmdLog will index by position.
    - If *col* is a `str` it will index by column name.
- [display] preview first n elements of a list/dict cell
- [regex] add unbound `addcol-<regex>` commands
- [rtl] improvements to right-to-left text display (requested by @dotancohen #1392)
- [man] have `vd --help` open the .txt manpage by default (requested by @halloleo #1332)
- [mouse] invert scroll wheel direction (requested by @marcobra #1351)
- [performance] improvements to plotting of empty canvas, multiline display, and draw-ing functions
- [plugins] notify when plugin update available (thanks @geekscrapy for PR #1355)

## Bugfixes

- [aggregators] fail on setting an unknown aggregator in **Columns Sheet** (reported by @geekscrapy #1299)
- [aggregators] handle `delete-cell` case for aggregators column in **Columns Sheet** (reported by @geekscrapy #1299)
- [aggregators] fix quartile aggregators (reported by @pnfnp #1312)
- [aggregators] fix copying of aggregators when duplicating a sheet (reported by @frosencrantz #1373)
- [canvas] do not use "other" label when there are exactly 9 columns being plotted (reported by @tdussa #1198)
- [cli] fix `+:subsheet:col:row:` when `load_lazy` is False
- [delete-row] clear deleted rows from `selectedRows` (reported by @geekscrapy #1284)
- [exec-longname] output warning, if longname does not exist
- [expr] prefer visible columns over hidden columns (reported by @frosencrantz #1360)
- [freeze-sheet] carry over column attributes for freeze-sheet (reported by @frosencrantz #1373)
- [import-python] use command-specific history (reported by @frosencrantz #1243)
- [IndexSheet] fix renaming of sheet names from an IndexSheet (reported by @aborruso #1339)
- [input] handle history for non-string input values (reported by @frosencrantz #1371)
- [loaders pandas] fix (`dup-selected`) `"`of selected rows for **Pandas Sheet** (reported and fixed by @jasonwrith #1315 #1316)
- [loaders usv] swap delimiters (reported by @frosencrantz #1383)
- [loaders usv] save delimiter override options (reported by @frosencrantz #1383)
- [loaders usv] fix saving header with usv row delimiter (reported by @frosencrantz #1383)
- [loaders xlsx] fix clipboard on XlsxSheets (reported by @jungle-boogie #1348)
- [macros] fix macro-record keystroke setting (reported by @fatherofinvention #1280)
- [mouse] stay disabled after input (reported by @holderbp #1401)
- [mouse] fix for pypy3 (thanks @LaPingvino for PR
- [quitguard] refinement of quit-sheet protection (reported by @geekscrapy #1037, #1381)
- [save-selected] get sheet names for saving from selected rows (reported by @aborruso #1339)
- [shell] strip trailing whitespace in `z;` output (reported by @justin2004 #1370)
- [tty] fix bug where piping async output into stdin broke visidata keyboard input (reported by @ovikk13 #1347)
- [undo] fix issue where undoing a reload blanks the current sheet; do not set undos for reload sheet (#1302)
- [unset-option] fix issue where Exception is raised on the next undo-able command run after `unset-option` (reported by @ajkerrigan #1267)
- [windows] require `windows-curses` installation on Windows (thanks @ajkerrigan for PR #1407; reported by @schiltz3 #1268, @aagha #1406)

## API

- add Column.formatter (generic, json, python)
- add SqliteQuerySheet to globals
- `vd.loadConfigFile()` no longer needs a filename argument, and will use `options.config` by default (#211)
- use `newline="` for csv.writer (thanks @daviewales for PR #1368)
- make `ItemColumn` a proper class for inheritance
- add `openJoin` and `openMelt` to allow overriding by plugin sheetsS
- addColumn takes `*cols` (reported by @pyglot #1414)

## Deprecated

- deprecate old vdmenu system
    - remove `Shift+V` command

# 2.8 (2021-12-15)

## Improvements

- [plugins] include pip stderr in warning
- [plugins] use returncode to determine if pip install failed, before adding to imports (thanks @geekscrapy for PR #1215)
- [cmdlog] add sheet creation command to cmdlog (requested by @aborruso #1209)
- [open] strip whitespace from the beginning and end of inputted filenames
- [options] `options.input_history` and `options.cmdlog_histfile` can now be an absolute paths (requested by @geekscrapy #1200)
    - relative paths are relative to `options.visidata_dir`
- [splitwin] automatically switch to pane where sheet is pushed to

## Bugfixes

- [curses] suppress invalid color errors in Python 3.10 (thanks @ajkerrigan for reporting #1227 and for PR #1231)
    - Adapt to [Python 3.10 curses changes](https://docs.python.org/3/whatsnew/3.10.html#curses) which can raise a `ValueError` on invalid color numbers.
- [curses cosmetic] simplify error message, if curses fails to initialise
- [loaders json] skip blank lines in json files, instead of stopping at them (thanks @geekscrapy for PR #1216)
- [loaders jsonl] fix duplicate columns when loading fixed columns sheets in jsonl format (report by @0ceanlight)
    - example of formats with fixed columns is darkdraw's `DrawingSheet`
- [loaders fixed] fix saver (thanks @geekscrapy for PR #1238)
- [loaders postgres] fix recognition of postgres loader (reported by @ryanmjacobs #1229)
- [loaders sqlite] fix the loading of sqlite VIEWs for sqlite version 3.36.0+ (reported by @frosencrantz #1222)
- [help-commands] now lists commands only for the current sheet (reported by @geekscrapy #1217)
- [textcanvas] ENTER on canvas should push copied source sheet for points within cursor
- [pivot freq] use `options.histogram_bins` from source sheet
- [curses cosmetic] fix issue where if a curses initialisation Exception is called, a second Exception follows
- [quit-sheet-free] fix bug where quit-sheet-free, when multiple sheets opened in CLI, was not working (reported by @geekscrapy #1236)
- [options] fix instance where local options sheet was called, instead of global options sheet (thanks @geekscrapy for PR #1241)

## API

- add standard Python `breakpoint()` to drop into the pdb debugger
- export `run()` to global api
- add CsvSheet, ZipSheet, TarSheet to global api (thanks @geekscrapy for PR #1235)

# 2.7.1 (2021-11-15)

- Bugfix: fix Enter on helpmenu (reported by @geekscrapy #1196)

# 2.7 (2021-11-14)

## Improvements

- [movement] bind Home/End to go-top/go-bottom (thanks @geekscrapy #1161)
- [api] add vd.urlcache as alias for urlcache global (thanks @geekscrapy for PR #1164)
- [plugins] do not continue installation if main package fails pip install (thanks @geekscrapy for PR #1194)
- [plugins] allow for plugin records without SHA256; warn if absent (thanks @geekscrapy for PR #1183)
- [load_lazy] do not load subsheets, if `sheet.options.load_lazy` is True (thanks @geekscrapy for PR #1193)
- [save] confirm when `save_foo` function does not exist and saver fallsback to `options.save_filetype` (reported by @geekscrapy #1180)
- [save] `options.save_filetype` default now 'tsv'
- several cosmetic improvements

## Loaders

- [lsv] add `lsv` filetype for simple awk-like records (requested by @fourjay #1179)
- [ods] add `odf` filetype for Open Document Format spreadsheets
- [xlsx] add extra columns (`cellobject`, `fontcolor`, `fillcolor`) if `options.xlsx_meta_columns` (default False) (thanks @hoclun-rigsep for PR #1098)
- [sqlite] allow query/insert (no modify/delete yet) for `WITHOUT ROWID` tables (requested by @stephancb #1111)

## Bugfixes

- [savers compression formats] fix corruption when saving to compression formats (#1159)
- fix "ModuleNotFoundError: no module named 'plugins'" error on startup (#1131 #1152)
- [windows] fix issue with Enter key on Windows (reported by @hossam-houssien #1154)
- [draw] fix multiline rows by making height fixed for all rows (reported by @geekscrapy #916)
- [DirSheet] fix bug where fix key column sheets (e.g. DirSheet, SqliteIndexSheet) keycols were not being saved in batchmode (reported by @geekscrapy #1181)
- [async] make sure all threads started on sheet are cancelable (reported by @geekscrapy #1136)
- [AttrDict] fix bug with setting value on nested AttrDict
- [dup-X-deep] fix error with async_deepcopy (thanks @pstuifzand for fix)
- [join] fix 'inconsistent-keys' issue when joining between XlsxSheet with typed columns and CsvSheet with untyped columns (reported by @davidwales #1124)
- [sqlite] handle sqlite column names with spaces (thanks @davidskeck for PR #1157)
- [sqlite] use `options.encoding` and `options.encoding_errors` for decoding of sqlite db text (reported by @WesleyAC #1156)
- [xlsx] add handling for EmptyCell instances (thanks @hoclun-rigsep for PR #1121)
- [xlsx] gate sheet name cleaning on `options.clean_names` (reported by @davidwales #1122)
- [macos] fix bindings for `Option`+key
- [random-rows] fix import (reported by @geekscrapy #1162)
- [save-selected] better default save filename (reported by @geekscrapy #1180)
- [save] fix bug where saving multiple sheets to a single non-embeddable format did not result in fail (reported by @geekscrapy #1180)
- [slide] fix Shift slide-down and Shift slide-up with arrow keys (reported by @a-y-u-s-h #1137)
- [replay] fix replay where `join-sheets` operation hangs (reported by @agjohnson #1141)
- [undo] no more KeyError when Undoing modifications (reported by @geekscrapy #1133)
- [unfurl-col] fix unfurl-col on cells containing exceptions (reported by @jsvine #1171)

# 2.6.1 (2021-09-28)

## Bugfixes

- [editor] fix sysopen-row (thanks @frosencrantz #1116)
- [loaders fixed] fix saver (#1123)
- [loaders shell] fix copy-files
- [loaders sqlite] fix import error on exception (thanks @jsvine #1125)

# 2.6 (2021-09-19)

## Major feature

- [menu] new hierarchical menu system
    - `Alt+F`, `Alt+E`, etc to open submenus (`Alt+` underlined capital letter in toplevel menu)
    - `Ctrl+H` to activate Help menu (manpage now at `gCtrl+H`)
    - `q` or `Esc` to exit menu
    - Enter to expand submenu item or execute command
    - or left mouse click to activate and navigate menu
    - only show commands available on current sheet
    - sheet-specific commands highlighted with `options.color_menu_spec`
    - new options:
      - `disp_menu`: display menu if inactive (default True).  Can still activate menu with Ctrl+H/Alt+F
      - `disp_menu_keys`: whether to display shortcuts inline (default True)
      - `disp_menu_fmt`: upper right display on menu bar (like `disp_status_fmt`/`disp_rstatus_fmt`)
      - theme colors: `color_menu` `color_menu_active` `color_menu_spec` `color_menu_help`
      - theme chars: `disp_menu_boxchars` `disp_menu_more` `disp_menu_push` `disp_menu_input` `disp_menu_fmt`

## Interface changes

- [expand-col] only expand to one level
- [slide] remove slide row/col with mouse
- [macos] add bindings for Option+key to Alt+key
- [modified] limit use of sheet protection (thanks @geekscrapy #1037)
- [python] rebind g^X to new import-python command (what exec-python was mostly used for)
- [npy] add `npy_allow_pickle` option (default False)
- [join] rename join-sheets on IndexSheet to join-selected; bind both g& and & to join-selected
- [loaders pandas] add error message for unpickling non-dataframes
- [join] fail if no key columns on any sheet (thanks @geekscrapy #1061)
- [loaders xlsx] enable access to cell metadata (thanks @hoclun-rigsep #1088)
- many performance, progress bar, and UI responsiveness improvements

## Bugfixes

- [cli] issue warning if +sheet-position not found (thanks @geekscrapy #1046)
- [clipboard] do not copy newline for syscopy-cell (thanks @geekscrapy #1064)
- [column] detect existing column by row key instead of column name (thanks @geekscrapy #1058)
- [color] set `color_current_row` to the same precedence as `color_current_column` (thanks @frosenrantz #1100)
- [command] do not fail/abort on unknown command
- [draw] Sort indicator on top of More indicator (thanks @geekscrapy #1071)
- [join] fix multiple extend (thanks @cwarden)
- [join] allow extended columns to be modified (thanks @cwarden)
- [join] fix for rowdefs without bool (like pandas)
- [loaders dirsheet] continue after exception in copyfile
- [loaders fixed] fix fixed-format saver
- [loaders fixed] save uses `global options.encoding` (thanks @geekscrapy #1060)
- [loaders mysql] do not stop loading on first error (thanks @SuRaMoN #1085)
- [loaders pandas] fix column rename
- [loaders sqlite] save based on column names, not position
- [loaders sqlite] allow changing value of cells that were NULL (thanks @mattenklicker #1052)
- [loaders sqlite] add message on not currently supporting WITHOUT ROWID (thanks @stephancb #1111)
- [multisave] fix breaking typo
- [open_txt] load new blank sheet for 0 byte files (thanks @geekscrapy #1047)
- [save] do not set a default for `options.save_filetype` (thanks @frosencrantz #1072)
- [split-pane mouse] activate pane on click (thanks @frosencrantz #954)
- [unfurl] handle unfurling exceptions (close #1053)
- [quitguard] confirm quit when set on a specific sheet even if not precious or modified
- [yaml] Fix yaml loader traces on no attribute `_colnames` (thanks @frosencrantz #1104)
- [visidatarc] catch all visidatarc exceptions upon load

# v2.5 (2021-07-08)

- [social] #visidata has moved off of freenode to libera.chat
- [deps] required pandas version for the pandas loader has been bumped to at least 1.0.5
- [caa] new PR submitters required to sign CAA

## Features

- [cli] when no arguments on commandline, open currentDirSheet (previously vdmenu); -f opens empty sheet of that filetype
- [clipboard] bind `x` family to `cut-*` (thanks @geekscrapy #895)
- [date] add specialized comparators for `datetime.date` (thanks @aborruso #975)
    - visidata.date now compares to datetime.date (previously raised exception)
        - identical dates compare equal even if intra-day times are different
        - this does not work for incompletely specified visidata.date; e.g.
            `visidata.date(2016, 10, 29, 4, 0, 0) != visidata.date(2016, 10, 29)`
- [DirSheet] add y/gy to copy file(s) to given directory
- [loaders vds] save non-jsonable cells as string (thanks @pacien #1011)
- [loaders zstd] support loading zstd-compressed files (thanks @lxcode #971)
- [movement] bind `Ctrl+Left/Right` to `go-left`/`right-page` (thanks @davidwales #1002)
- [options] save to foo.visidatarc from OptionsSheet (thanks @njthomas #958)
- [sqlite] RENAME and DROP tables from SqliteIndexSheet
- [unfurl] add `options.unfurl_empty` to include row for empty list/dict (thanks @frosencrantz #898)
- [quitguard] confirm quit/reload only if sheet modified (references #955, #844, #483; thanks @jvns, @frosencrantz)

## Improvements

- [addRow] advance cursor if row inserted before cursor
- [archive] add .lzma as alias for .xz
- [clipboard] gzp pastes None if nothing on clipboard
- [clipboard] make syspaste async
- [clipboard] bind `zP` to syspaste-cells and gzP to syspaste-cells-selected (thanks @jvns and frosencrantz #983, #990)
- [cliptext] better support for combining and variant chars (thanks @lxcode #758 #1034)
- [colors] reduce color swatch size to remove flashing (thanks @frosencrantz #946)
- [encoding] specify encoding explicitly for all Path.open_text (thanks @pacien #1016)
- [error] exceptionCaught(status=False) to add to status history, but not post to status (thanks @frosencrantz #982)
- [freqtbl] copy fmtstr from source col to aggcol (thanks @geekscrapy #1003)
- [help] ENTER/exec-command to execute command on undersheet (thanks @geekscrapy #1011)
- [help] add `all_bindings` hidden column (thanks @frosencrantz #896)
- [inputs] put reused input at end of lastInputs (thanks @geekscrapy #1033)
- [loaders json] streamify save to .json
- [loaders npy] add `npy_allow_pickle` option, default False
- [loaders tsv] increase bufsize to improve loader performance by 10%
- [path] all Path.open track Progress via read/filesize (thanks @jspatz #987)
- [path] add Progress for opening compressed files
- [path] implement line-seek operations (thanks @pacien #1010)
- [regex expand] deprecate `options.expand_col_scanrows`; standardize on `options.default_sample_size` (thanks @jsvine)
- [regex] "match regex" to "capture regex" (thanks @geekscrapy #1032)
- [shell] `addcol-shell` pass command to $SHELL (thanks @juston2004 #1023)
- [shortcut] allow shortcut for jump-sheet to be settable
- [splitwin] push sheet in empty pane iff splitwin
- [stdin] use cli --encoding option for piped data (thanks @pacien #1018)
- [undo] remove undo for reload (replaced with quitguard+confirm)
- [quit] add Shift+Q/quit-sheet-free to quit and free associated memory (thanks @cwarden)

## Display
- [canvas] add `options.disp_canvas_charset` to change displayed chars (thanks @albert-ying #963)
- [canvas] use sheet specific options for draw
- [disp] format list/dict as [n]/{n} only for anytype
- [save] iterdispvals(format=True) convert None to empty string

## Bugfixes

- [batch] ensure quitguard is off during batch mode
- [canvas[ fix error on dive into cursor including y-axis
- [cli] have an actual error if there is a missing argument for final option
- [cli] do nothing (no error) if no sources given
- [clipboard] fix zy/gzp regression (thanks @sfranky #961)
- [clipboard] syscopy-cell do not include column name
- [cmdlog] fix bug where customising replayable options in Options Sheet led to issues opening metasheets (thanks @jsvine #952)
- [cmdlog] fix bug where cmdlog records new sheet name, instead of old sheet name for `rename-sheet` (thanks @aborruso #979)
- [color] track precedence so colorizers apply over `color_current_row`
- [color] determine color availability with `init_pair`
- [color] do not break on nonsense color
- [column] getitemdeep/setitemdeep get/set dotted item key if exists (thanks @frosencrantz #991)
- [column] fix bug where hard crash occurs when cursor on cell of SheetsSheet is on cursorDisplay (thanks @frosencrantz #1029)
- [curses] add default `vd.tstp_signal` for non-cli users
- [execCommand] warn gracefully if bound command longname does not exist
- [expr] setValuesFromExpr do not stop processing on exception
- [join] fix when keys have different names (thanks @aborruso #964)
- [join] fix for rowdefs without bool (like pandas)
- [join] fix multiple extend (thanks @cwarden for reporting)
- [loaders fixed] fix editing in final column for fixed-width load (thanks @mwayne #974)
- [loaders geojson] do not abort plot if rows have errors
- [loaders html] add columns even if not in first row
- [loaders pandas] fix column rename
- [loaders rec json] fix adding new columns for json and rec loaders (thanks @ajkerrigan #959)
- [loaders postgresql] add postgresql scheme (fixes #966) (thanks @zormit #967)
- [loaders sqlite] fix saving deleted cells (thanks @mattenklicker #969)
- [loaders vds] save SettableColumn as Column (thanks @pacien #1012)
- [loaders zip] fix extract-selected-to
- [open] fix regression where opening blank sheets of type tsv, csv, txt, etc was not working
- [plugins] fix stdout/error from plugins installation message (was in bytes, changed to str)
- [quit] remove sheets from **Sheets Sheet** upon quit
- [save-col] fix inputPath error (thanks @savulchik #962)
- [shell] fix `options.dir_hidden`; also apply to dirs when `dir_recurse`
- [textsheet] fix reload after `^O` sysopen

## vdplus

- moved clickhouse, vsh, vgit, windows to vdplus


# v2.4 (2021-04-11)

- [splitwindow] stabilize sheet stack associations
    - `Shift+Z` pushes 'under sheet' (if any) onto other stack
    - `Shift+Z` does not swap panes anymore
    - `g Tab` swaps panes
    - `options.disp_splitwin_pct` is always not sheet-specific

- [status] show nSelectedRows on rstatus

- [color] remove `options.use_default_colors` (thanks @lxcode #939)
    - `options.color_default` can now have both fg and bg
    - other color options which do not specify fg or bg will use the missing component from `color_default`
    - to use terminal default colors, set `options.color_default=""`

## Bugfixes

- [loaders gzip] fix progress bar when opening gzip (thanks @geekscrapy #925)
- [loaders http] fix loading files from url without specifying filetype
- [loaders sqlite] use `TABLE_XINFO` for hidden/virtual columns (thanks @dotcs #945)
- [loaders sqlite] perf improvement: do not pre-count rows (required full table scan)
- [loaders vds] save typed values instead of formatted display values (thanks @frosencrantz #885)
- [loaders xlsx] stringify "header" row values for column names (thanks @davidwales #921)
- [pyobj-show-hidden] grab visibility lvl from sheet specific option (thanks @frosencrantz #947)
- [splitwin] prevent flickering-on-full-window
- [splitwin] if top sheet quit, keep bottom sheet in bottom pane
- [splitwin] full-screen/splitwin close all sheets should be part of the same stack

# v2.3 (2021-04-03)

## Features
    - [colors] allow background colors (thanks @frosencrantz #435)
        - use "*fg* on *bg*" e.g. "212 yellow on 14 red"
            - "bg *bg* fg *fg*" (or reversed)
            - attributes always apply to foreground regardless of position in colorstr
            - as before, only the first valid color in a category (fg/bg) is used; subsequent color names (even unknown ones) are ignored
        - allocate colors on demand, instead of "all" 256 colors as fg
        - **Colors Sheet** now only includes colors actually allocated
    - [colors] set `use_default_colors` default to `True` (was `False`)
    - [delete] do not move deleted values to clipboard (thanks @geekscrapy #895)
        - `delete-*` commands are changed to not alter the clipboard
        - the previous `delete-*` commands are renamed to `cut-*` (unbound)
        - this affects: `delete-row`, `delete-selected`, `delete-cell`, `delete-cells`
    - [jump-first] bound `g^^` to cycle through sheets
    - [null] `zd` / `gzd` `delete-cells` set to `options.null_value` instead of `None`
    - [memories] add MemorySheet on `Alt+M`, `Alt+m` adds current cell to sheet  (thanks @UrDub and @geekscrapy #912)
        - useful for storing values to reference later
        - both names and values can be edited on MemorySheet
        - [aggregator] `memo-aggregator`(z+; formerly called `show-aggregate`) adds value to memory sheet
        - [clipboard] clipboard stored on memory sheet; zy/zp use vd.memory.clipval;
    - [plugins] allow install from github url to local pip repo
    - [plugins] add darkdraw to plugins.jsonl
    - [png] save image as RGBA
    - [pyobj-expr] `Ctrl+X` within `Ctrl+X` input suspends directly into python REPL
    - [splitwin] now involves two different sheetstacks that build and quit independently (thanks @lamchau #894)
        - [splitwin] allows stickier panes for push/quit
    - [splitwin] splitwin-half (`Z`) swaps panes if already active
    - [splitwin] only re-split (with `zZ`) if sheets are not already split, otherwise adjust split percent
    - [save_filetype] if `save_ext` does not exist, or if `options.save_filetype` is different from default, use `options.save_filetype`
    - [vdplus] auto-import, ignore if not available

## Bugfixes
    - [aggregator] fix typo in deciles description (thanks @cwarden #922)
    - [copy] copying BasicRow (new sheets), now does not error (still blank)
    - [cmdlog] for `open-file` source logging in cmdlog, we want paths to physical files, so if src is a **Sheet** grabs its source
    - [defer] fix pasting in deferred sheets
    - [eval] fix **ExprColumns** on empty rows
    - [help] move signal config earlier in runcycle, to accommodate --help (thanks @frosencrantz #926)
    - [open] create blank sheet of appropriate type when path does not exist
    - [pandas] fix conflict between dropped index and existing column (thanks thomanq #937)
    - [plugins] only check for plugins.jsonl once daily (previously: every start-up)
    - [pivot] fix `openRow`
    - [pivot] fix bug with sheet name
    - [png] fix saving directly from canvas
    - [sort] fix sorting of visidata.Path objects (thanks @frosencrantz #897)
    - [splitwin] fix cursor behaviour on both panes when active
        - cursor movement on inactive panes is blocked
    - [SuspendCurses] workaround for bug in curses.wrapper (thanks @frosencrantz #899)
    - [undo] do not set undo for a `commit-sheet`

## Api
    - [addRows] addRows(rows, index, undo) adds rows at index, sets undo if True
        - set undo to False, if using addRows within an addUndo function
    - [deleteBy] add an undo flag to deleteBy
    - [clipboard] change `cliprows` to be a simple list of rows
    - new **DrawablePane** super-base class
    - [json] rowdef now **AttrDict** for massive convenience

# v2.2.1 (2021-02-07)

## Bugfixes
    - [setcol-fill] use row identity to identify selected rows (thanks @frosencrantz, #884)
        - for jsonl, empty rows are identical ({}), and if ones is selected, previously it would result in all of them being filled.
        - also, fill with most recent *non-null* value

## man
    - add a manpage visidata.1
    - fix typo

# v2.2 (2021-01-30)

## Options

    - [cli options] now global by default; use `-n` to set option as sheet-specific instead
        - add `-n`/`--nonglobal` to make subsequent CLI options "sheet-specific" (applying only to paths specified directly on the CLI)
        - keep `-g`/`--global` to make subsequent CLI options "global" (applying to all sheets by default unless overridden)
        - invert the default: now CLI options are global by default (thus `-g` is a no-op unless preceded by `-n` on the CLI)
        - `-g` no longer acts as a toggle

    - [input] add `options.input_history` (thanks @tsibley and @ajkerrigan #468)
        - basename of file to store persistent input history (default of `''` means disabled)
        - caveat: persistent file only read if option given before first input

    - [options.fancy_chooser] now disabled by default--use `Ctrl+X` to open from a choose() prompt

## Types

    - [types] add `floatlocale` type (thanks @Guiriguanche #863)
        - add commands `type-floatlocale` and `type-floatlocale-selected` (unbound by default)
        - `floatlocale` parses based on `LC_NUMERIC` envvar (must be set before launching)
        - parsing is 20x slower than with standard float column
        - will parse commas as decimals (e.g. '1,1') if LC_NUMERIC is set to a locale like 'en_DK.UTF-8'

## Loaders

    - [loaders geojson] add loading and saving support for geojson files (thanks @draco #876)
    - [loaders vds] add loader/saver for custom .vds format (VisiData Sheet) to save column properties and data for multiple sheets in one file
    - [ux] autoload all subsheets by default; set `options.load_lazy` to disable
        - removes a minor friction with unloaded subsheets

    - [loaders http] add `options.http_max_next` to limit api pagination (default 0 - no pagination) (thanks @aborruso #830)

## Bugfixes and Adjustments

    - [cli] fail properly if path cannot be opened
    - [defer] only mention number of deleted rows, if some were deleted
    - [go-pageup go-pagedown] ensure cursor stays in the same relative positions
    - [loaders mysql] fix mysql loader duplicating tables for each database (thanks @SuRaMoN #868)
    - [loaders mysql] perform asynchronous data fetch for mysql loader (thanks @SuRaMoN #869)
    - [loaders pandas] fix empty subsets for dup-selected and frequency table `open-row` (thanks @ajkerrigan #881 #878)
    - [loaders shp] fix display (thanks @dracos #874)
    - [loaders shp] fix saving to geojson (thanks @dracos #876)
    - [replay] fix replaying of .vd with `set-option`
    - [slide] fix bug when sliding key columns to the left, after sliding them to the right
    - [types] add command `type-floatsi-selected` on **Columns Sheet**

    - [expand] errors and nulls can now be expanded with `expand-cols` (thanks @geekscrapy #865)

    - [open] openSource now uses **'global'** `options.filetype` instead of sheet-specific as previous
        - to set the filetype for a file locally, set through cli: `vd -f tsv sample.foo`
        - to set in the **CommandLog**, use sheet="global" with longname="set-option"

    - [loaders http] raise exception if http status is not 20x (thanks @geekscrapy #848)
    - [loaders shp] support more Shapefile types (thanks @dracos #875)

## API
    - add `create` kwarg to `openSource()`, to create the file if it does not exist already
    - [settings] 'global' is now 'default', and 'override' is 'global'
        - 'default' is the default setting within VisiData
        - 'global' is a user override on that default that applies globally
        - sheet-specific overrides global and default, for the sheet it is specific to
        - options set through visidatarc and cli are 'global' unless otherwise specified
    - [save] grab `save_foo` from **SheetType** first
        - allows overrides of sheet-specific saving

# v2.1.1 (2021-01-03)

    - [macros] allow macro interfaces to be longnames (thanks @frosencrantz #787)
    - [save] better default save filename for url sheets (thanks @geekscrapy #824)

## Bugfixes
    - [cmdlog] record column, sheet, and row info for open-cell
    - [cmdlog] catch case of 'override' sheet for set-option
    - [expr-col] `curcol` now works for multiple invocations (thanks @geekscrapy #659)
    - [loaders postgres] account for postgres_schema when rendering Postgres tables (thanks @jdormit for PR #852)
    - [loaders url] fail unknown URL scheme (thanks @geekscrapy for PR #84)
    - [pyobj] fix Pyobj Sheets for lists (thanks @brookskindle #843)
    - [pipe] handle broken pipes gracefully (thanks @robdmc #851)
    - [scroll] fix issue with jagged scrolling down (thanks @uoee #832)
    - [sort] fix bug where total progress in sorting is (100 * # of columns to sort) (thanks @cwarden)

## api
    - format_field formats int(0) and float(0.0) as "0" (thanks @geekscrapy for PR #821)
    - add TypedWrapper.__len__ (thanks @geekscrapy)

# v2.1 (2020-12-06)

    - [add] add bulk rows and cols leave cursor on first added (like add singles)
    - [add] add colname input to `addcol-new`
    - [aggregators] add mode and stdev to aggregator options (thanks @jsvine for PR #754)
    - [api] add options.unset()
    - [columns] add hidden 'keycol' to **ColumnsSheet**  (thanks @geekscrapy for feature request #768)
    - [cli] support running as `python -m visidata` (thanks @abitrolly for PR #785)
    - [cli] add `#!vd -p` as first line of `.vdj` for executable vd script
    - [cli] allow `=` in `.vd` replay parameters
    - [clipboard] clipboard commands now require some selected rows #681
    - [commands] add unset-option command bound to `d` on OptionsSheet #733
    - [config] `--config=''` now ignores visidatarc (thanks @rswgnu for feature request #777)
    - [defer] commit changes, even if no deferred changes
    - [deprecated] add traceback warnings for deprecated calls (thanks @ajkerrigan for PR #724)
    - [display] add sort indication #582
    - [display] show ellipsis on left side with non-zero hoffset (thanks @frosencrantz for feature request #751)
    - [expr] allow column attributes as variables (thanks @frosencrantz for feature request #659)
    - [freq] change `numeric_binning` back to False by default
    - [input] Shift+Arrow within `edit-cell` to move cursor and re-enter edit mode
    - [loaders http] have automatic API pagination (thanks @geekscrapy for feature request #480)
    - [loaders json] improve loading speedup 50% (thanks @lxcode for investigating and pointing this out #765)
        - this makes JSON saving non-deterministic in Python 3.6, as the order of fields output is dependent on the order within the dict
            - (this is the default behaviour for dicts in Python 3.7+)
    - [loaders json] try loading as jsonl before json (inverted)
        - jsonl is a streamable format, so this way it doesn't have to wait for the entire contents to be loaded before failing to parse as json and then trying to parse as jsonl
        - fixes api loading with http so that contents of each response are added as they happen
        - unfurl toplevel lists
        - functionally now jsonl and json are identical
    - [loaders json] try parsing `options.json_indent` as int (thanks @frosencrantz for the bug report #753)
         this means json output can't be indented with a number. this seems like an uncommon use case
    - [loaders json] skip lines starting with `#`
    - [loaders pdf] `options.pdf_tables` to parse tables from pdf with tabular
    - [loaders sqlite] use rowid to update and delete rows
        - note that this will not work with WITHOUT ROWID sqlite tables
    - [loaders xlsx] add active column (thanks @kbd for feature request #726)
    - [loaders zip] add extract-file, extract-selected, extract-file-to, extract-selected-to commands
    - [macros] add improved macro system (thanks @bob-u for feature request #755)
        - `m` (`macro-record`) begins recording macro; `m` prompts for keystroke, and completes recording
        - macro can then be executed every time provided keystroke is used, will override existing keybinding
        - `gm` opens an index of all existing macros, can be directly viewed with `Enter` and then modified with `Ctrl+S`
        - macros will run command on current row, column sheet
        - remove deprecated `z Ctrl+D` older iteration of macro system
    - [regex] use capture names for column names, if available, in `capture-col` (thanks @tsibley for PR #808)
        - allows for pre-determining friendlier column names, saving a renaming step later
    - [save] `g Ctrl+S` is `save-sheets-selected` on **IndexSheet**
        - new command allows some or all sheets on an **IndexSheet** to be saved (and not the sheets on the sheet stack)
    - [saver] add fixed-width saver (uses col.width)
    - [saver sqlite] ensureLoaded when saving sheets to sqlite db
    - [search] `search-next` and `searchr-next` are now bound to n and N (was `next-search` and `search-prev`)
    - [select] differentiate select-equal- and select-exact- (thanks @geekscrapy for feature request #734)
       - previous select-equal- matched type value
       - now select-equal- matches display value
       - add `z,` and `gz,` bindings for select-exact-cell/-row
    - [sheets] sorting on **SheetsSheet** now does not sort **SheetsSheet** itself. (thanks @klartext and @geekscrapy for bug reports #761 #518)
    - [status] use `color_working` for progress indicator (thanks @geekscrapy for feature request #804)
    - [types] add floatsi parser (sponsored feature by @anjakefala #661)
        - floatsi type now parses SI strings (like 2.3M)
        - use `z%` to set column type to floatsi

## Bugfixes

    - [api] expose visidata.view (thanks @alekibango for bug report #732)
    - [color] use `color_column_sep` for sep chars (thanks @geekscrapy for bug report)
    - [defer] frozen columns should not be deferred (thanks @frosencrantz for bug report #786)
    - [dir] fix commit-sheet and delete-row on DirSheet
    - [draw] fix display for off-screen cursor with multiline rows
    - [expr] remove duplicate tabbing suggestions (thanks @geekscrapy for bug report #747)
    - [expr] never include computing column (thanks @geekscrapy for bug report #756)
        - only checks for self-reference; 2+ cycles still raises RecursionException
        - caches are now for each cell, instead of for each row
    - [freeze] freeze-sheet with errors should replace with null
    - [loaders frictionless] assume JSON if no format (thanks scls19fr for bug report #803)
        - from https://specs.frictionlessdata.io/data-resource/#data-location):
            - a consumer of resource object MAY assume if no format or mediatype property is provided that the data is JSON and attempt to process it as such.

    - [loaders hdf5] misc bugfixes to hdf5 dataset loading (thanks @amotl for PR #728)
    - [loaders jsonl] fix copy-rows
    - [loaders pandas] support loading Python objects directly (thanks @ajkerrigan for PR #816 and scls19fr for bug report #798)
    - [loaders pandas] ensure all column names are strings (thanks @ajkerrigan for PR #816 and scls19fr for bug report #800)
    - [loaders pandas] build frequency table using a copy of the source (thanks @ajkerrigan for PR #816 and scls19fr for bug report #802)
    - [loaders sqlite] fix commit-sheet
    - [loaders sqlite] fix commit deletes
    - [loaders xlsx] only reload Workbook sheets to avoid error (thanks @aborruso for bug report #797)
    - [loaders vdj] fix add-row
    - [man] fix warnings with manpage (thanks @jsvine for the bug report #718)
    - [movement] fix scroll-cells (thanks @jsvine for bug report #762)
    - [numeric binning] perform degenerate binning when number of bins greater than number of values
        - (instead of when greater than width of bins)
    -  [numeric binning] if width of bins is 1, fallback to degenerate binning
    - [numeric binning] degenerate binning should resemble non-numeric binning (thanks @setop for bug report #791)
    - [options] fix `confirm_overwrite` in batch mode
        - fix `-y` to set `confirm_overwrite` to False (means, no confirmation necessary for overwrite)
        - make `confirm()` always fail in batch mode
        - make `confirm_overwrite` a sheet-specific option
    - [plugins] only reload **Plugins Sheet** if not already loaded
    - [replay] move to replay context after getting sheet (thanks @rswgnu for bug report #796)
    - [replay] do not push replaying .vd on sheet stack (thanks @rswgnu for bug report #795)
    - [scroll] zj/zk do nothing in single-line mode (thanks @jsvine for suggestion)
    - [shell] empty stdin to avoid hanging process (thanks @frosencrantz for bug report #752)
    - [status] handle missing attributes in `disp_rstatus_fmt` (thanks @geekscrapy for bug report #764)
    - [tabulate] fix savers to save in their own format (thanks @frosencrantz for bug report #723)
    - [typing] fix indefinite hang for typing (thanks @lxcode for issue #794)
    - [windows] add Ctrl+M as alias for Ctrl+J #741 (thanks @bob-u for bug report #741)
    - [windows man] package man/vd.txt as a fallback for when man is not available on os (thanks @bob-u for bug report #745)

## Plugins
- add conll loader to **PluginsSheet** (thanks @polm)
- remove livesearch
- add clickhouse loader

## Commands
- if `options.some_selected_rows` is True, `setcol-expr`, `setcol-iter`, `setcol-subst`, `setcol-subst`, `setcol-subst-all` will return all rows, if none selected

## API
- [columns] add Column.visibleWidth
- [open] additionally search for `open_filetype` within the vd scope
- [select] rename `someSelectedRows` to `onlySelectedRows`
- [select] add new `someSelectedRows` and `options.some_selected_rows` (thanks maufdez for feature request #767)
    - if options is True, and no rows are selected, `someSelectedRows` will return all rows
- [status] allow non-hashable status msgs by deduping based on stringified contents
- [isNumeric] isNumeric is part of vdobj

# v2.0.1 (2020-10-13)

## Bugfixes
    - Fix printing of motd to status

# v2.0 (2020-10-12)

## Additions and Improvements
    - [aggregators] allow custom aggregators in plugins/visidatarc (thanks @geekscrapy for the feature request #651)
    - [loaders xlsx] automatically clean sheet name when saving; warn if sheet name changes (thanks @geekscrapy for the request #594)
    - [columns] unhide height attribute by default (thanks @frosencrantz for feature request #660)
    - add .vcf (VCard) loader
    - [sqlite] remove name of db from an **SqliteSheet**'s name, only tablename
    - [syspaste] make `syspaste-` replayable and undoable (note that `syspaste-` value will be recorded in **CommandLog**)
    - [savers] many text saver filetypes via tabulate library (thanks @jsvine for original vdtabulate plugin)
    - [calc] ExprColumn no longer cached by default
    - [loaders rec] add new .rec file loader and multisheet saver (recutils)
    - [savers] implemented multisheet saver for both json and jsonl
    - [loaders eml] add new .eml file loader for email files with attachments

## Options
    - add `options.incr_base` (thanks @chocolateboy for the suggestion #647)
    - (former) `options.force_valid_colnames` renamed to `options.clean_names`
        - applies to **Sheets** and **Columns** now (thanks @geekscrapy for the request #594)
    - for --X=Y, do not replace - with _ in Y (thanks @forensicdave for bug report #657)
    - add `options.default_height` for visibility toggle (thanks @frosencrantz for feature request #660)
    - add support for `--` option-ending option on CLI.
    - [input] default now `fancy_chooser` = True
        - when fancy_chooser enabled, aggregators and jointype are chosen with a ChoiceSheet.
        - `s` to select, `Enter` to choose current row, `g Enter` to choose selected rows, `q` to not choose any
    - numeric_binning is now True by default (enables numeric binning on **PivotSheet** and **FreqTable** for numeric columns

## Command changes and additions
        - (former) setcol-range (`gz=`) renamed to `setcol-iter`
        - (former) `addcol-range-step` (`i`) renamed to `addcol-incr-step`
        - (former) `setcol-range` (`gi`) renamed to `setcol-incr`
        - (former) `addcol-range-step` (`zi`) renamed to `addcol-incr-step`
        - (former) `setcol-range-step` (`gzi`) renamed to `setcol-incr-step`
        - add `scroll-cells-*` to scroll display of cells while remaining in a Column; bind to [g]z{hjkl}
        - (former) unbind z{hjkl} from `scroll-col` (thanks @geekscrapy for feature request #662)
        - add `type-floatsi` bound to `z%` (#661)
        - `reload-selected` now reloads all **Sheets** if none selected (thanks @geekscrapy for PR #685)
        - add customdate with fixed fmtstr for parsing (use `z@` and input a fmtstr compatible with strptime (thanks @suntzuisafterU for feature request #677)

## Bugfixes
    - [DirSheet] use changed ext as filetype when loading files (thanks @frosencrantz for bug report #645)
    - [slide] several major improvements to column sliding; key column sliding now works (thanks much to @geekscrapy for bug hunting #640)
    - [open-row] **Sheets Sheet** should be removed from stack upon `open-row` (thanks @cwarden for the bug report)
    - [cli] re-add --version (thanks @mlawren for bug report #674)
    - [open-config] fix `gO` (thanks @geekscrapy for bug report #676)
    - [splitwin] handle swap case for single sheet (thanks @geekscrapy for bug report #679)
    - [loaders xlsx] handle `None` column names for all **Sequence Sheet** loaders (thanks @jsvine for bug report #680)
    - [settings] retrieve from cache for top sheet if obj is None (thanks @aborruso for the bug report #675)
    - [settings] check if option is set on specific sheet before falling back to override
    - [describe] have **DescribeSheet** use source column's sheet's `options.null_value` to calculate its null column (thanks @aborruso for the bug report #675)
    - [undo] ensure that undos for complex commands (like `expand-cols`) are set more frequently (thanks @frosencrantz for the bug report #668)
        - it is still possible to find race conditions if the user presses commands fast enough, however they should happen far less frequently
    - [vlen] fix numeric binning for `vlen()` (thanks @frosencrantz for bug report #690)
    - [pivot] fix pivot case where no aggregator is set
    - [pyobj] fix filtering for **PyobjSheet**
    - [DirSheet] fix sorting for directory column of **DirSheet** (thanks @frosencrantz for bug report #691)
    - [json] fix bug saving cells with nested date values (thanks @ajkerrigan for PR #709)
    - [input] fix Ctrl+W bug when erasing word at beginning of line
    - [plugins] import `.visidata/plugins` by default
    - [pandas] use a safer `reset_index()` to avoid losing data when updating a pandas index (thanks @ajkerrigan for PR #710)
    - [threads] disable `add-row` on **ThreadsSheet** (thanks @geekscrapy for bug report #713)

## deprecated
    - complete removal of `status` and `statuses` from deprecated (thanks @frosencrantz for bug report #621)
        - longnames are now `open-status` and `show-status`
    - remove `cursorColIndex`

## API and Interface
    - `Sheet(*names, **kwargs)` autojoins list of name parts
    - `openSource()`, `aggregator()`, and `aggregators` are now part of vdobj
    - `set_option` is now `setOption`
    - move `isError` to `Column.isError`
    - deprecate `load_pyobj`, now **PyobjSheet**
    - add `.getall('foo_')` which returns all options prefixed with `'foo_'`; deprecated `options('foo_')`
    - `nSelected` is now `nSelectedRows`
    - make `Column.width` property, so setting is same as `Column.setWidth`
    - `evalexpr` is now `evalExpr`
    - `format` is now `formatValue`
    - `SettableColumn.cache` is now `._store`
    - `vdtype()` is now `vd.addType()`
    - add `addColumnAtCursor` (thanks @geekscrapy for bug report #714)

## Plugins
    - update sparkline (thanks @layertwo #696)
    - plugin dependencies now install into `plugins-deps` (former plugin-deps)

## Dev niceties
    - Fully automate dev setup with Gitpod.io (thanks @ajkerrigan for PR #673)


# v2.-4 (2020-07-27)

## Additions and Improvements
    - [cmdlog] allow sheet-specific set-option for replay
    - [columns] add default uppercase names for created columns (like VisiCalc)
        - these names are global; no default name is ever reused
    - [cosmetic] a column with a width 1 will now display (thanks @frosencrantz for the bug report #512)
    - [defer] move defermods and vls back into vdcore
        - configure sqlite and DirSheet to use it
    - [dir] allow explicit filetype when loading a directory (thanks @geekscrapy for the bug report #546)
    - [errors] ErrorsSheet on `g Ctrl+E` lists errors, instead of concatenating
    - [expand-cols] account for all visible rows when expanding a column (thanks @ajkerrigan for PR #497)
    - [loaders csv] use `options.safe_error` for cell exceptions on save
    - [loaders http] use file format in path if loader available (thanks @jsvine for PR #576 and bug report #531)
        - if not, fail back to MIME type (prev behaviour)
    - [loaders imap] add loader for imap://
    - [loaders json] handle non-dict rows in json data (thanks @ajkerrigan for PR #541 and @jsvine for bug report #529)
    - [loaders jsonl] show parse errors in every column
    - [loaders MySQL] add support for MySQL loader (thanks @p3k for PR #617)
    - [loaders pandas] upgrade pandas to 1.0.3 (thanks @ajkerrigan for PR #563)
    - [loaders pandas] add auto-loaders for feather, gbq, orc, parquet, pickle, sas, stata (thanks @khughitt for bug report #460)
    - [loaders pdf] add simple pdf loader
    - [loaders postgres] add support for connecting directly to rds (thanks @danielcynerio for PR #536)
        - the url has the following format: `rds://db_user@hostname:port/region/dbname`
        - it assumes that the AWS IAM for the user is configured properly
    - [loaders xls/xlsx] add save_xls and save_xlsx (thanks @geekscrapy for PR #574)
    - [loaders yaml] allow diving into YAML rows (thanks @ajkerrigan for PR #533)
    - [loaders yaml] use the default safe YAML loader (thanks @tsibley for the PR #600 )
        - the full loader is unsafe because serialized files can be constructed which run arbitrary code during their deserialization
        - the safe loader supports a very large subset of YAML and supports the most common uses of YAML
    - [loaders yaml] support files containing multiple documents (thanks @tsibley for PR #601)
    - [options] set visidata_dir and config from `$VD_DIR` and `$VD_CONFIG` (thanks @tsibley for bug report #448)
    - [type fmtstr] thousands separator (thanks @dimonf for bug report #575)
        - default for int/float is string.format for roundtripping accurately in data text files like csv
        - if fmtstr starts with '%', use locale.format_string (with grouping)
        - otherwise, use python string.format
        - currency uses locale, and is grouped.
    - [quitguard] if set on specific sheet, only confirm quit on that sheet (thanks @jsvine for bug report #538)
    - [undo] add undo for `rename-col-x` family, mouse slide, and `reload-sheet` (thanks @jsvine for feature request #528)

## Command changes
    - [add-sheet] renamed to open-new; new sheet always has a single column
    - [config] bind `g Shift+O` back to open-config (#553)
    - [dive] convert many dive- commands to open- (#557)
        - add open-row bound to `ENTER` on Sheet itself
        - add `open-source` unbound on BaseSheet
        - deprecate `dive-*` longname
    - [options] options-global now `Shift+O`; options-sheet now `z Shift+O`
    - [multi-line] have visibility toggle Multi-Line Row on TextSheets (Closes #513)
        - used to toggle `wrap`

## Command additions
    - [canvas] add resize-x/y-input commands to set x/y axis dimensions (thanks @pigmonkey for feature request #403)
    - [errors] add select-error-col and select-error (thanks @pigmonkey for feature request #402)
    - [input] `Ctrl+Y` paste from cell clipboard
    - [input] Ctrl+Left/Right move cursor to prev/next word
    - [iota] add `i` family of commands (iota/increment)
        - (former) setcol-range (`gz=`) renamed to `setcol-iter`
        - `addcol-range-step` (`i`): add column with incremental value
        - `secol-range` (`gi`): set current column for selected rows to incremental values
        - `addcol-range-step` (`zi`): add column with incremental values times given step
        - `setcol-range` (`gzi`): set current column for selected rows to incremental values times given step
    - [mouse] add unbound `mouse-enable` and `mouse-disable` commands
    - [quitguard add unbound `guard-sheet` command to set quitguard on current sheet (thanks jsvine for feature request #538)
    - [unfurl-col] add command, bound to `zM`, which does row-wise expansion of iterables in a column (thanks @frosencrantz for feature request and jsvine for initial code sample #623)
        - thanks @jsvine for name and initial implementation

## Options
    - [cli] custom cli option parsing (thanks @tsibley for the behaviour request #573)
        - `--options` apply as sheet-specific option overrides to the sources following them
        - the last setting for a given option is the cli-given override setting (applies to all cli sources, unless they have the option already set)
        - this allows both
            - `vd -f csv foo.txt`
            - `vd foo.txt -f csv`
        - `--help` opens the manpage
        - `-g` prefix sets option globally for all sheets
    - [cli] add --imports (default "plugins") (thanks @tsibley for feature request #448)
        - space-separated list of modules to import into globals before loading .visidatarc
        - plugins can be installed by VisiData without modifying .visidatarc
    - [chooser] experimental `options.fancy_chooser`
        - when fancy_chooser enabled, aggregators and jointype are chosen with a ChoiceSheet.
        - press `ENTER` on any row to choose a single option, or select some rows, and press `ENTER` to choose the selectedrows
        - warning: the mechanism to do this effectively launches another instance of visidata, and so it is possible to get into an embedded state (if you jump around sheets, for example, instead of selecting). 'gq' should still work (thought `CTRL+Q` may need to be pressed several times).
    - [dir] add `-r` alias for `--dir-recurse`
    - [join-cols] add `options.value_joiner` to combine cell values for join-col (thanks @aborruso for feature request #550)
    - [join-cols] add `options.name_joiner` to combine column names for join-col, and sheet names for dive-row (thanks @aborruso for feature request #550)
        - sheet names for join-sheets are still joined with '+' or '&' for the time being
    - [loaders html] add `options.html_title` to exclude the sheetname when saving sheet as html table (thanks @geekscrapy for PR #566)
    - [loaders postgres] add support for custom postgres schema (Thanks @p3k for PR #615)
        - schema defaults to `public` but can be overridden using the `--postgres-schema` flag:
        - `vd --postgres-schema=foo postgres://user:pw@localhost/foobar`
    - [loaders zip] -f filetype now applies to inner files
    - [mouse] add options.mouse_interval to control the max time between press/release for click (ms)
        - set to 0 to disable completely
    - [pyobj] add `options.expand_col_scanrows` to set the number of rows to check when expanding columns (0 = all)
    - [type fmtstr] add fmtstr options for numerical types
        - add options.disp_currency_fmt
        - add options.disp_int_fmt
        - add options.disp_date_fmt

## Plugins
    - [dependencies] install plugin dependencies into vd dir (thanks @tsibley for feature request #448)
    - [diff] diff is now a plugin
        - `--diff` is not available as a cmdline argument anymore
    - [vds3] bumped to 0.4 (@ajkerrigan)
    - [marks] initial release 0.1; marks selected rows with a keystroke; utils for selecting + viewing marked rows (@saulpw)
    - [genericSQL] initial release (1.0); basic loader for MySQL (Oracle, MySQL) (@aswanson)
    - [diff] is now a plugin (@saulpw)

## Bugfixes
    - [cmdlog] fix case where CommandLog `open-` entries would not be replayable
    - [cmdlog] record keystrokes for command
    - [cmdlog] global cmdlog behaviour is now consistent with VisiData v1.5.2 cmdlog
    - [dirsheet] check if directory before grabbing filetype from ext (thanks @frosencrantz for bug report #629)
        - handles case where `.` in directory name
    - [helpsheet] do not include deprecated longnames (thanks @frosencrantz for bug report #621)
    - [input] flush input buffer upon newline in input; prevent pastes with accidental newlines from becoming keystrokes (thanks @geekscrapy for bug report #585)
    - [loaders csv] PEP 479 fix for csv loader (thanks @ajkerrigan for PR #499)
        - This avoids the following error when opening CSV files in Python 3.8: `RuntimeError: generator raised StopIteration`, but maintains the behaviour of gracefully handling malformed CSV files.
        - References:
            - https://www.python.org/dev/peps/pep-0479/#examples-of-breakage
            - https://github.com/python/cpython/pull/6381/files
    - [loaders html] cast to str before writing (thanks @geekscrapy for bug report #501)
    - [loaders html md] preserve formatting of display values when saving
    - [loaders html] fix string formatting issue for the html table name when saving (thanks @geekscrapy for PR #566)
    - [loaders pandas] bugfixes for sort (thanks @ajkerrigan for PR #496)
    - [loaders pandas] fix row deletion + its undo (thanks @ajkerrigan for PR #496)
    - [loaders pandas] improve regex select/unselect logic (thanks @ajkerrigan for PR #496)
    - [loaders pandas] fix row selection/deselection (thanks @ajkerrigan for PR #496)
    - [loaders postgres] load an estimate of row numbers for improved performance (thanks @danielcynerio for PR #549)
    - [loaders postgres] fix expand column to work on a json column in postgres (thanks @danielcynerio for PR #552)
    - [loaders sqlite] save display value if not supported sqlite type (thanks @jtf621 for bug report #570)
    - [loaders xml] correctly copy columns; fix path (#504)
    - [numeric-binning] fix numeric-binning bug with currency type column
    - [dir] fix dup-rows-deep on DirSheet (thanks @geekscrapy for bug report #489)
    - [rstatus] fix rstatus when repeating a command with no keystrokes (Thanks @ajkerrigan for bug report #577)
    - [save-sheets] fix saving multi-sheets as individual files to directory
    - [settings] remove internal option defaults from cmdlog
    - [sheets_all] make opened .vd/.vdj precious
    - [transpose] handle case where columns are numeric (thanks @frosencrantz for bug report #631)
    - [undo] fix undo with duplicate-named sheets (thanks @jsvine for bug report #527)
    - [utils] Fix namedlist bug with column named after VisiData attrs (particularly 'length') (thanks @tsibley for bug report #543)
 

## Infrastructure / API
    - [asyncsingle] ensure that unfinished threads decorated with @asyncsingle do not block upon sync()
        - used so that domotd() and PluginsSheet().reload() do not block replay progression
    - [open-] switch from vd.filetype to open_ext; deprecate vd.filetype
    - [warnings] output Python warnings to status

# v2.-3 (2020-03-09)

## Major changes
    - [cosmetic] change default column separators
    - [json] make json load/save key order same as column order (ensures round-trip #429)
    - [commands.tsv] remove commands.tsv; move helpstr into code

## Major features
    - add Split Window
        - options.disp_splitwin_pct (default: 0) controls height of second sheet on screen
    - add .vdj for cmdlog in jsonl format
    - add plugins/bazaar.jsonl for PluginsSheet in jsonl format

### new commands
    - `splitwin-half` (`Shift+Z`)    -- split screen, show sheet under top sheet
    - `splitwin-close` (`g Shift+Z`) -- closes split screen, current sheet full screens
    - `splitwin-swap` (`TAB`)        -- swap to other pane
    - `splitwin-input` (`z Shift+Z`) -- queries for height of split window
    - `repeat-last`  (unbound)       -- run the previous cmd longname with any previous input (thanks #visidata for feature request! #441)
    - `repeat-input` (unbound)       -- run the last command longname with empty, queried input (thanks #visidata for feature request! #441)
    - `resize-cols-input` (`gz_`)    -- resize all visible columns to given input width
        - thanks @sfranky for feature request #414
    - `save-col-keys` (unbound)      -- save current column and key columns
        - fixes #415; thanks @sfranky for feature request

### new options
    - options.disp_float_fmt; default fmtstr to format for float values (default: %0.2f)
        - thanks khughitt for PR! #410

## Additions and Improvements
    - add merge jointype (thanks @sfranky for feature request #405)
        - like "outer" join, except combines columns by name and each cell returns the first non-null/non-error value
        - use color_diff to merge join diffs
        - on edit, set values on *all* sheets which have the given row
    - adjust `save-cmdlog` input message for clarity
    - all sheets have a name (thanks @ajkerrigan for helping iron out the kinks with PR #472)
    - add args re-parsing to handle plugin options (helps with #443; thanks tkossak for bug report)
    - vdmenu should only get pushed outside of replay and batch mode
    - move cursor to row/col of undone command (thanks @jsvine for request)
    - move urlcache into async reload (affects PluginsSheet and motd)
    - add 'type' column to `SheetsSheet`

### Command changes

- `HOME`/`END` now bound to `go-leftmost`/`go-rightmost`
    - thanks [@gerard_sanroma](https://twitter.com/gerard_sanroma/status/1222128370567327746) for request
- `z Ctrl+HOME`/`z Ctrl+END` now bound to `go-top`/`go-bottom`
- `Ctrl+N` now bound to `replay-advance`

### longname renamings
- `search-next` (was `next-search`)
- `search-prev` (was `prev-search`)
- `jump-prev` (was `prev-sheet`)
- `go-prev-value` (was `prev-value`)
- `go-next-value` (was `next-value`)
- `go-prev-selected` (was `prev-selected`)
- `go-next-selected` (was `next-selected`)
- `go-prev-null` (was `prev-null`)
- `go-next-null` (was `next-null`)
- `go-right-page` (was `page-right`)
- `go-left-page` (was `page-left`)

## Plugins
    - add usd plugin
        - provide USD(s) function to convert strings with currencies to equivalent US$ as float
        - uses data from fixer.io
    - add vds3 by @ajkerrigan
        - initial support for browsing S3 paths and read-only access to object
    - add "provides" column for plugins (helps with #449; thanks @tsibley for feature request)
    - standardize author in bazaar.jsonl
        - "Firstname Lastname @githbhandle"

## Bugfixes
    - [cmdlog] fix issue with `append_tsv_row`, that occurred with `options.cmdlog_histfile` set
    - [replay] fix replaying of rowkeys
    - [replay] fix race condition which required the `--replay-wait` workaround
    - [plugins] ensure that `options.confirm_overwrite` applies to plugin installation
    - [slide] fix slide-leftmost
        - had inconsistent behaviour when a sheet had key columns
    - [slide] use visibleCol variants, such that slide works as expected with hidden cols
    - [options min_memory_mb] disable (set to 0) if "free" command not available
    - [core] auto-add raw default column only if options.debug (fixes #424; thanks @frosencrantz for bug report)
    - [cli] fix --config (thanks @osunderdog for bug report! #427)
    - [draw] fix status flickering that occurred with certain terminals (thanks @vapniks for bug report #412)
    - [txt save] save all visibleCols instead of only first one
    - [json] avoid adding columns twice when loading JSON dicts (thanks @ajkerrigan for bug report (#444) and PR (#447)
    - [fixed] fixed error that occurs when there are no headerlines (thanks @frosencrantz for bug report #439)
    - [pcap] update loader with modern api
    - [csv] catch rows with csv.Errors and yield error msg
    - [curses] keypad(1) needs to be set on all newwin (fixes #458)
    - [save-sheets] address two bugs with `g Ctrl+S`
    - [batch api] override editline() in batch mode (addresses #464; thanks @Geoffrey42 for bug report)
    - [replay] better handling of failed confirm (addresses #464; thanks @Geoffrey42 for bug report)
    - [asyncthread] with changed decorators, asyncthread should be the closest decorator to the function
        - if it is not, the act of decorating becomes spawned off, instead of calls to the function being decorated
    - [canvas] update Canvas delete- commands with current API (fixes #334)

## Infrastructure / API
    - rename `Sheet` to `TableSheet`
        - deprecate `Sheet` but keep it around as a synonym probably forever
    - use HTTPS protocol for git submodules (thanks @tombh for PR #419)
        - this allows installation of VisiData in automated environments such as
        Dockerfiles where the git user is not logged into Github
    - unit tests have been migrated to pytest
    - use counter to keep track of frequency of column names
        - for joins, we want un-ambiguous sheets of origin when more than one sheet has a c.name
    - all sheets use addColumn api instead of manually appending columns
    - set terminal height/width via LINES/COLUMNS via curses.use_env (thanks halloleo for feature request #372)
    - update pip command to pull development branch of vsh (thanks @khughitt for PR #457)
    - change longnames *-replay to replay-*
    - rename vd.run() to vd.mainloop()
    - `vd.save_foo(p, *sheets)` throughout
    - standardize on vd.exceptionCaught
    - Sheet.addRows renamed to Sheet.addNewRows
    - option overrides can be done with SubSheet.options
    - options set with Sheet.options
    - extend status() varargs to error/fail/warning
    - add @BaseSheet.command decorator
    - rename tidydata.py to melt.py
    - deprecate globalCommand; use BaseSheet.addCommand
    - remove vd.addCommand
    - deprecate theme(); use option() instead
    - deprecate global bindkey/unbindkey
    - move commands, bindkeys, `_options` globals to vd object
    - DisplayWrapper compares with its value
        - this allows sensible colorizers like `lambda s,c,r,v: v==3`
    - Sheet.addColorizer now apply to single sheet itself (fixes #433; thanks @frosencrantz for bug report)
    - add Sheet.removeColorizer (thanks @frosencrantz for feature request #434)

# v2.-2 (2019-12-03)

## Major changes
    - [cmdlog] every sheet now has its own cmdlog
        - change `Shift+D` to `cmdlog-sheet`, with commands from source sheets recursively
        - `gShift+D` now `cmdlog-all`
        - `zShift+D` `cmdlog-sheet-only`
    - [dirsheet] VisiData's DirSheet is readonly; move write-mode for DirSheet to `vls` (see plugins)
    - [options] `options-global` bound to `gO`and `options-sheet` to `O`
        - `open-config` is now unbound (previously `gO`)
    - [defermods] has been moved to an opt-in plugin
    - [vdmenu] launching `vd` without a source file, opens menu of core sheets
        - press `Enter` to open sheet described in current row

## Major Features
    - [IndexSheet] index into sub-sheets from command line (thanks @aborruso for suggestion #214)
        - currently works for html and hdf5 loaders
        - `+:subsheet:col:row` in cli 
            - `subsheet` the topsheet upon load, with cursor located in cell at `row` and `col`
        - `+:subsheet::` to ignore row/col
        - can name toplevel source index if more than one: `+toplevel:subsheet::`

## Additions and improvements
    - [add-rows] now undo-able
    - [aggregators] show-aggregate with quantiles (thanks @wesleyac for feature request #395)
    - [cli] `-P <longname>` on commandline executes command <longname> on startup 
    - [cmdlog] jump commands are not logged
    - [config] set VisiData height/width via LINES/COLUMNS envvars (thanks @halloleo for suggestion #372)
    - [csv] add `csv_lineterminator` option (default: '\r\n') (thanks @dbandstra for bug report #387)
        - retain csv writer default DOS line endings
    - [describe] add `options.describe_aggrs` (thanks @unhammer for suggestion #273)
        - space-separated list of statistics to calculate for numeric columns
        - default to existing 'mean stdev'
        - add this to .visidatarc for e.g. a harmonic mean to be added automatically to the describe sheet:
            ```
            from statistics import harmonic_mean
            options.describe_aggrs += ' harmonic_mean' # note the leading space
            ```
    - [describe] add hidden "type" col (thanks aborruso for suggestion #356)
    - [dirsheet] add `open-dir-current` command to open the DirSheet for the current directory
    - [help] add `help-commands-all` on `gz^H` (thanks @frosencrantz for suggestion #393)
    - [help] add `help-search` command (thanks @paulklemm for suggestion #247)
        - opens a commands sheet filtered by the input regex.
    - [loaders] add --header and --skip universal handling to all sheets that inherit from `SequenceSheet` (currently tsv/csv/fixed/xlsx/xls)
    - [menu] if no arguments, open VisiData Main Menu instead of DirSheet
    - [plugins] update PluginsSheet to add sha256 and vdpluginsdeps 
    - [plugins] PluginsSheet now loads plugins in `~/.visidata/plugins/__init__.py` instead of in `~/.visidatarc`
        - to use this feature, add `from plugins import *` to `~/.visidatarc`
    - [pyobj] for security reasons, `.py` loader moved out of VisiData core and into snippets
        - Note that the PyObj loader auto-imports `.py` modules upon loading them
    - [ttf] use `Enter` to plot instead of `.`

## Plugins
    - add hello world minimal plugin
    - update viewtsv example (thanks @suhrig for --skip improvement suggestions #347)
    - add vmailcap with `^V` to view by mimetype (thanks @cwarden for suggestion)
    - add basic frictionless loader (thanks @aborruso for suggestion #237)
        - `-f frictionless` with .json either http[s] or local file
        - .zip may not work yet
    - add fdir filetype; opens a DirSheet for a .txt with a list of paths
    - move trackmod and defermod out of VisiData core and into module defermods.py
        - defermods defers saving to source until commit-sheet
            - deleted rows are colored red and visible until commit
        - trackmods tracks changes in source sheet until save-sheet
            - deletes are removed upon delete-row(s)
        - defermods and trackmods are not on by default, `import visidata.defermods` must be added to visidatarc
        - plugin/loader authors: by default, all sheets that inherit from BaseSheet have .defermods=False and .trackmods set to True when defermods is imported
    - create package `vsh`; add to it `vls`, `vping`, `vtop`
        - `vls` contains write-mode for DirSheet
    - add vmutagen for audio tags on DirSheet
        - `Alt+m` to add the mutagen columns on the DirSheet
    - add geocoding using nettoolkit.com API
        - add `addcol-geocode` command to add lat/long columns from location/address column
    - new commands in rownum plugin
        - `addcol-rownum` adds column with original row ordering
        - `addcol-delta` adds column with delta of current column
    - vtask is now a discrete plugin

## Bugfixes
    - [bindkey] move global bindkey after BaseSheet bindkey (thanks @sfranky for bug report #379)
    - [cmdlog] now will check for `confirm-overwrite`
    - [dirsheet] commit/restat/filesize interactions (thanks @Mikee-3000 for bug report #340)
    - [dirsheet] pass filetype to openSource
        - if filetype is not passed, options.filetype would overload file ext
    - [expr] catch recursive expression columns (columns that calculate their cells using themselves) (thanks @chocolateboy for bug report #350)
    - [fixed] various improvements to fixed-width sheet loader (thanks @frosencrantz for thorough bughunting #331)
    - [http] use options.encoding when no encoding is provided by responses headers (thanks @tsibley for the PR #370)
    - [join] joining columns in the ColumnSheet resulted in exception (thanks @frosencrantz for bug report #336)
    - [load] fix replay sync bug (required wait previously)
        - however, look out for `vd *` with lots of big datasets, they will now all load simultaneously
    - [longname] fix getCommand() error reporting
    - [mbtiles] now works again
    - [metasheets] created VisiDataMetaSheet which sets system TsvSheet options
        - now changes in tsv options for source files will not affect HelpSheet, CmdLog or PluginsSheet
        - thanks frosencrantz for bug report #323
    - [options] no error on unset if option not already set
    - [path] filesize of url is 0
    - [path] fix piping bug (vd failed to read stdin) (thanks @ajkerrigan for bug report #354)
    - [plugins] ensure consistent Python exe for plugin installs (thanks @ajkerrigan for fix)
    - [plugins] make plugin removal more predictable (thanks @ajkerrigan for fix)
    - [prev-sheet] would stack trace if more than one sheet loaded and no other sheet visited (thanks @frosencrantz for bug report #342)
    - [regex] will not silently fail if some example rows are not matches
    - [save] convert savers to use itervalues
        - itervalues(format=False) now yields OrderedDict of col -> value
            - value is typed value if format=False, display string if True
        - options.safety_first will convert newlines and tabs to options.tsv_safe_newline and options.tsv_safe_tab (thanks @mesibov for bug report #76)
    - [sheets] colorizer exceptions are now caught
    - [sheets] keycols now keep order they are keyed
    - [sysedit] trim all trailing newlines from external edits (thanks @sfranky for bug report #378)
    - [tsv] column name "length" prevented loading (thanks  @suhrig for bug report #344)
    - [undo] redo with cmd on first row did not move cursor (thanks @Mikee-3000 for bug report #339)
        - now row/col context are set as strings, even when they are numeric indices

## Infrastructure / API
    - [add-row] create a default newRow for Sheet (thanks @for-coursera for bug report #363)
    - [calc] add INPROGRESS sentinel
        - sentinel that looks like an exception for calcs that have not completed yet
    - [extensible] add new cached_property, which caches until clear_all_caches, which clears all cached_property
    - [Fanout] add Fanout
        - fan out attribute changes to every element in a list; tracks undo for list
    - [lazy_property] newSheet and cmdlog are now lazy_property
        - this enables the overwriting and extending of them by plugins
    - [loaders] add sheet.iterload()
        - will use sheet.source to populate and then yield each row
    - [loaders] vd.filetype(ext, ExtSheet) to register a constructor
    - [loaders] add Sheet.iterrows() to yield row objects 
        - grouping use iterrows() for streaming input
        - __iter__() yields LazyComputeRows
            ```
            for row in vd.openSource('foo.csv'):
                print(row.date, row.name)
            ```
    - [IndexSheet] refactor SheetsSheet parent to IndexSheet
        - HtmlTablesSheet now inherits from IndexSheet
        - excel index changed to standard IndexSheet model
        - VisiDataSheet changed into IndexSheet
        - move join-sheets to IndexSheet
    - [options] add unset() to unset options (thanks @khughitt for suggestion #343)
    - [path] consolidate PathFd, UrlPath, and HttpPath into Path
    - [SequenceSheet] refactor tsv, csv, xls(x), fixed_width to inherit from SequenceSheet
    - [sheets] vd.sheetsSheet is sheetstack, vd.allSheetsSheet is sheetpile
    - [sheets] rename LazyMap to LazyChainMap and LazyMapRow to LazyComputeRow
    - [shortcut] BaseSheet.shortcut now property
    - [status] make right status more configurable (thanks @layertwo #375 and khugitt #343 for filing issues)
        - BaseSheet.progressPct now returns string instead of int
        - BaseSheet.rightStatus() now returns string only (not color)
        - by default uses `options.disp_rstatus_fmt`, configured like `disp_status_fmt`
        - progress indicator (% and gerund) moved out of rightStatus and into drawRightStatus
    - [undo] use undofuncs to associate command with its undo
    - [undo/redo] moved to undo.py
    - [vd] add sheet properties for errors and statuses
    - [vd] vd.quit() now takes `*sheets`
    - [vd] rename main() to main_vd()

# v2.-1 (2019-08-18)

## Major changes

    - Minimum Python requirement bumped to 3.6
    - Several interface changes (see below)

## Major features

    - add Alt/Esc as prefix; Alt+# to go to that sheet
       - Alt+ layer not otherwise used; bind with `^[x` for Alt+X
    - undo/redo
        - [new command] `options.undo` (default: True) to enable infinite linear undo/redo
        - provisionally bound to `Shift+U` and `Shift+R`
        - will undo most recent modification on current sheet
        - `undoEditCells` assumes commands modified only selectedRows
    - multi-line rows
        - toggle by pressing `v` on any sheets with truncated values
    - range binning for numeric columns
        - `options.numeric_binning` (default: False) is the feature flag
        - [feature freqtbl] numeric binning for frequency/pivot table
        - `options.histogram_bins` to set number of bins (0 to choose a reasonable default)
        - (thanks @paulklemm for the issue #244)
    - stdout pipe/redirect
        - `ls|vd|lpr` to interactively select a list of filenames to send to the printer
        - `q`/`gq` to output nothing
        - `Ctrl+Q` to output current sheet (like at end of -b)
        - `vd -o-` to send directly to the terminal (not necessary if already redirected)
    - plugin framework
        - plugins are optional Python modules that extend or modify base VisiData's functionality
        - this release establishes a structure for creating plugins, and provides an interface within VisiData for installing them
            - `open-plugins` opens the **PluginsSheet**
            - to download and install a plugin, move the cursor to its row and press `a` (add)
            - to turn off a plugin, move the cursor to its row and press `d` (delete).
        - for more information see (https://visidata.org/docs/plugins)
    - deferred changes
        - modifications are now highlighted with yellow, until committed to with `^S` (`save-sheet`)

## interface changes

- `setcol-*`, `dive-selected`, `dup-selected-*`, `columns-selected`, `describe-selected` use only selectedRows (do not use all rows if none selected) #265 (thanks @cwarden)
- `edit-cells` renamed to `setcol-input`
- `fill-nulls` renamed to `setcol-fill`
- `paste-cells` renamed to `setcol-clipboard`
- `dup-cell`/`dup-row` on SheetFreqTable and DescribeSheet renamed to `dive-cell`/`dive-row`
- `next-page`/`prev-page` renamed to `go-pagedown`/`go-pageup`
- `save-col` always saves all rows in current column (instead of selectedRows or rows)
- `copy-*` use only selectedRows, warning if none selected (cmdlog safe)
- `syscopy-*` use only selectedRows, fail if none selected (not cmdlog safe)
- all `plot-selected` are now `plot-numerics`; `plot-numerics` uses all rows
- Shift+S pushes `sheets-stack`; gS pushes `sheets-all`. removed graveyard sheet.
- `random-rows` is no longer bound to any key by default (was Shift+R).
- `freq-summary` was `freq-rows`; adds summary for selected rows
- cmdlog is now based on longname instead of keystrokes
- cmdlog does not log resize commands
- exit with error code on error during replay (suggested by @cwarden #240)
- split `Ctrl+V` (check-version) into `Ctrl+V` (show-version) and `z Ctrl+V` (require-version)
- `show-expr` now unbound from `z=`
- add `options.row_delimiter` (default to `\n`)


## plugins

- vfake: anonymizes columns
- livesearch: filter rows as you search
- rownum: add column of original row ordering
- sparkline: add a sparkline column to visualise trends of numeric cells in a row (thanks @layertwo #297)

## Bugfixes

- [addcol-new] addcol-new now works in batch mode (thanks @cwarden for the bug report #251)
- [canvas] clipstr xname to prevent overlap with 1st element in xaxis
- [color] column separator color applies to regular rows (thanks @mightymiff for bug report #321)
- [DirSheet] delete-selected now deletes all of the selected files upon save-sheet (thanks @cwarden for the bug report #261)
- [display] fix resizing issue with wide chars (thanks @polm for the bug report #279 and for the fix #284 )
- [freqtbl] unselect-rows now updates source rows (thanks @cwarden for bug report #318)
- [go-col-regex] nextColRegex sheet is implicit parameter
- [help] use tab as sep for system sheets (thanks @frosencrantz for bug report #323)
- [plot] graphing currency values now works
- [pyobj] SheetDict nested editing (thanks @egwynn for the bug report #245)
- [txt] TextSheets now save as .txt
- [yaml] handle sources that do not load as lists (thanks @frosencrantz for bug report #327)
- [vdtui] make Sheet sortable (related to an issue found by @jsvine #241)


## Additions and improvements

- [addcol-new] does not ask for column name
- [aggr] add `list` aggregator (thanks @chocolateboy #263)
- [canvas] add legend width to fit max key (thanks @nicwaller for request)
- [chooseMany] error() on invalid choice #169
- [command join] add join-sheets-top2 (`&`) / join-sheets-all (`g&`) to Sheet to join top 2/all sheets in sheets-stack
- [command sort] `sort-*-add` bound to z[] and gz[] to add additional sort columns
- [command syspaste-cells] add `syspaste-cells` to paste into vd from system clipboard (thanks kovasap for PR #258)
- [describe] add `sum` (thanks @pigmonkey for suggestion #315)
- [DirSheet] include folders and hidden files
- [exec-longname] enable history
- [freeze-sheet] only freeze visibleCols
- [html] add links column where hrefs available (suggested by @am-zed #278)
- [license] remove MIT license from vdtui; all code now licensed under GPL3
- [loader fixed] provide a way to limit the max number of columns created (thanks @frosencrantz for suggestion #313)
    - added `options.fixed_maxcols` (default: no limit)
- [loader fixed] loaders override putValue, not setValue (thanks @aborruso for bug report #298)
- [loader jira] add support for jira filetype, a markdown derivative compatible with Atlassian JIRA (thanks @layertwo #301)
- [loader Pyobj] `py` filetype to import and explore a python module: `vd -f py curses`
- [loader pyxlsb] add .xlsb loader (suggested by @woutervdijke #246)
- [loader ndjson ldjson] add as aliases for jsonl
- [loader npy] add .npy loader, including type detection
- [loader npz] add support for .npz index
- [loader usv] add .usv loader
- [macros] is now deprecated
- [motd] domotd is asyncsingle and thus not sync-able
- [mouse] bind Ctrl+scrollwheel to scroll-left/right; change to move cursor by `options.scroll_incr` (like scroll-up/down)
- [mouse] slide columns/rows with left-click and drag
- [openSource] create new blank sheet if file does not exist
- [option json] add `options.json_sort_keys` (default True) to sort keys when saving to JSON (thanks @chocolateboy for PR #262)
- [option regex+] `options.default_sample_size` (default 100) to set number of example rows for regex split/capture (now async).  use None for all rows. (thanks @aborruso #219)
- [option vd] `--config` option to specify visidatarc file (suggested by @jsvine #236)
- [option vdtui] remove `curses_timeout` option (fix to 100ms)
- [pandas] support multi-line column names (suggested by @jtrakk #223)
- [pandas] implement sort() for pandas DataFrame (suggested by @migueldvb #257)
- [pandas] use value_counts() for PandasSheetFreqTable (thanks @azjps for PR #267)
- [pandas] selection support for PandasSheet (thanks @azjps for PR #267)
- [pandas] reset index (thanks @danlat #277)
- [pandas] if the df contains an index column, hide it
- [pcap] adds saver for .pcap to json (thanks @layertwo for PR #272)
- [perf] expr columns are now set to cache automatically
- [perf] drawing performance improvements
- [perf] minor improvements to cliptext
- [perf] several minor optimisations to color
- [precious] describe-sheet is now precious; error-sheet and threads-sheet are not
- [replay] show comments as status (suggested by @cwarden)
- [save] make all `save_` callers async
- [sqlite] add save (CREATE/INSERT only; for wholesale saving, not updates)
- [sqlite] `Ctrl+S` to commit add/edit/deletes
- [sqlite] add support for .sqlite3 extension
- [tar] add support for opening tar files (thanks @layertwo #302)
- [vdmenu] `Shift+V` opens menu of core sheets
    - press `Enter` to open sheet described in current row
- [win] several changes made for increased windows-compatibility (thanks @scholer!)
- [yaml] bump min required version (thanks @frosencrantz for suggestion #326)


## API
- VisiData, BaseSheet, Column inherit from Extensible base class
  - internal modules and plugins can be self-contained
  - `@X.property @X.lazy_property`, `X.init()`, `@X.api`
- remove Sheet.vd; 'vd' attrs now available in execstr
- remove hooks
- add @deprecated(ver) decorator; put deprecations in deprecated.py
- `vd.sync(*threads)` waits on specific threads (returned by calls to `@asyncthread` functions)
- add Sheet.num for left status prompt
- pivot and frequency table have been consolidated for numeric binning
- add Sheet.nFooterRows property
- Sheet.column() takes colname instead of regex; add Sheet.colsByName cached property
- use addRow to rows.append in reload()
- Selection API is overloadable for subclasses of Sheet whose rows don't have a stable id() (like pandas)
- use locale.format_string and .currency
    - uses user default locale settings at startup
    - changes fmtstr back to %fmt (from {:fmt})
- vdtui broken apart into separate modules: editline, textsheet, cliptext, color, column, sheet
    - much code reorganization throughout
- convert all `vd()` to `vd`
- remove ArrayColumns, NamedArrayColumns
- urlcache now takes days=n
- Sheet.rowid
- add windowWidth and windowHeight
    - Sheets use their own .scr, in preparation for split-screen
- add VisiData.finalInit() stage
    - call vd.finalInit() at end of module imports to initialise VisiData.init() members
    - so that e.g. cmdlog is not created until all internal sheet-specific options has been set
- remove replayableOption() (now replay an argument within option())
- CursesAttr is now ColorAttr; ColorAttr now a named tuple
    - variables that contain a ColorAttr have been renamed from attr to cattr for readability
- improvements to scrolling API
- rename most cases of Sheet*/Column* to *Sheet/*Column
- use pathlib.Path in visidata.Path
- remove BaseSheet.loaded; add BaseSheet.rows = UNLOADED
- vd.push no longer returns sheet
- add @asyncsingle for asyncthread singleton

## Deps
- add submodule fork of pyxlsb for VisiData integration
- add amoffat/sh as submodule for vgit and vsh
- [postgres] swap for binary version of dep


# v1.5.2 (2019-01-12)

## Bugfixes
- [regex] fix `g*` #239 (thanks to @jsvine for bug hunting)
- [editline] suspend during editline will resume in editline
- [editline] `Ctrl+W` on an empty value in editline now works

## Docs
- [manpage] update the manpage to be more accurate for boolean command line options

# v1.5.1 (2018-12-17)

## Bugfixes
- [canvas] fix mouse right-click and cursor movement on canvas
- [idle performance] fix regression
- [columns] fix editing of "value" column on ColumnsSheet
- [describe] fix colorizer inheritance
- [csv] always create at least one column
- [pandas] fix pandas eval (`=`, etc) #208 (thanks to @nickray for suggesting)
- [pandas] preserve columns types from DataFrame #208 (thanks to @nickray for suggesting)
- [pandas] remove data autodetect #208 (thanks to @nickray for suggesting)

## Additions and changes
- [selection] `options.bulk_select_clear` per #229 (thanks to @aborruso for suggesting)
- [setcol-subst-all] add `gz*` to substitute over all visible cols (thanks to @aborruso for suggesting)
- [options] Shift+O now global options (was sheet options); `zO` now sheet options; `gO` now opens .visidatarc which can be edited (was global options)
- [sort] orderBy now asynchronous #207 (thanks to @apnewberry for suggesting)
- [fill] fill now async; uses previous non-null regardless of selectedness #217 (thanks to @aborruso for suggesting)
- [pandas] `options.pandas_filetype_*` passed to `pandas.read_<filetype>` (like `csv_*` to Python `csv` module) # 210 (thanks to @pigmonkey for suggesting)
- [rename-col-selected] `z^` now renames the current column to contents of selected rows (previously `gz^`); `gz^` now renames all visible columns to contents of selected rows #220 (thanks to @aborruso for suggesting)
- [vdtui null] show null display note in cells which match `options.null_value` (was only for None) # 213 (thanksto @aborruso for suggesting)
- [vdtui] visidata.loadConfigFile("~/.visidatarc") for use in REPL #211 (thanks to @apnewberry for suggesting)
- [progress] include thread name on right status during async
- [progress] add gerund to display (instead of threadname)
- [http] user specified filetype overrieds mime type
    - e.g. `vd https://url.com/data -f html`
- [clipboard] use `options.save_filetype` for default format



# v1.5 (2018-11-02)

## Bugfixes
- [clipboard] fix broken `gzY` (syscopy-cells)
- [cmdlog] always encode .vd files in utf-8, regardless of options.encoding
- [tsv] major `save_tsv` performance improvement
- [tsv] make short rows missing entries editable
- [shp] reset columns on reload
- [graph] shift rightmost x-axis label to be visible
- [http] allow CLI urls to have `=` in them
- [fixed width] truncate cell edits on fixed width sheets
- [aggregators] ignore unknown aggregators
- `visidata.view(obj)`: obj no longer required to have a `__name__`

## Additions and changes
- [save tsv json] errors are saved as `options.safe_error` (default `#ERR`)
   - if empty, error message is saved instead
- [plugins] `~/.visidata` added to sys.path on startup
   - put plugin in `~/.visidata/vdfoo.py`
   - put `import vdfoo` in `.visidatarc` to activate
- [aggregators] show-aggregate (`z+`) now aggregates selectedRows
- [tsv] add unnamed columns if extra cells in rows
- [diff] now based on display value (more intuitive)
- [mouse] move to column also
- [mouse] right-click to rename-col, rename-sheet, or edit-cell
- [cosmetic] addcol-new (`za`) input new column name on top of new column
- [cosmetic] include file iteration in progress meter
- [xls xlsx] use options.header to determine column names

# v1.4 (2018-09-23)

## Bugfixes

- batch mode with no script should use implicit stdin only if no other files given (Closed #182)
- [pivot] pivot keycolumn copy was yielding strange nulls
- [join] fix extend join
- [csv] include first row in file even if `options.header` == 0
- [sysclip] fix bug where `gzY` did not copy selected rows (Closed #186)
- [motd] fix bug with disabling `options.motd_url` (Closed #190)

## Additions and changes

- various improvements in performance and in CPU usage (Closed #184, #153)
- [pyobj] `visidata.view(obj)` and `visidata.view_pandas(df)`
- [pandas] `-f pandas` loads file with `pandas.read_<ext>`
- [TextSheet] wrap made consistent with new options
- [date] date minus date now gives float number of days instead of seconds
- [pcap] add support for reading pcapng (thanks @layertwo!)
- [setcol] limit `gz=` range parameters to the number of rows selected to be filled (thanks @ssiegel!)
- [anytype] format anytype with simple str()

# v1.3.1 (2018-08-19)

- [http] add `tab-seperated-values` to content_filetypes mapping
- [join] add `extend` join type to use keep all rows and retain **SheetType** from first selected sheet
- `rename-sheet` renames current sheet to input
- [json] add options.json_indent for pretty-printing
- [tsv json txt] add options.save_errors (default True) to include errors when saving
- remove all options.foo_is_null and fix according to 178-nulls.md
- add `z^C` and `gz^C` to cancel threads in current/selected row(s)
- [bugfix] `^R` (reload) on a filtered sheet (`"`) now reloads only the filtered rows
- [aggregators] fix summation with exceptions
- [DirSheet] add `gz^R` (reload-rows) to undo modifications on selected rows

# v1.3 (2018-08-11)

- commands overhaul; see `commands.tsv` (command longnames should now be largely stable)
- add quantile aggregators (q3/q4/q5/q10)
- add `z;` to add new column from bash *expr*, with `$`columnNames as variables
- keyboard layout (thanks to @deinspanjer for the inspiration)
- `O` launches sheet-specific options (see design/169.md); `gO` launches global OptionsSheet
- options.wrap now defaults to False
- options.quitguard enables confirmation before quitting last sheet
- options.safety_first makes loading/saving more robust, at the cost of performance
   - currently only removing NULs from csv input
- dedup, sort, color status messages by "priority" (thanks to @jsvine for suggestion)
- remove menu system
- can now edit source values from FreqSheet

- Command changes
    - `^H` is now main command to open the manpage!  `z^H` opens a list of all commands for this sheet.
    - `R` (`random-sheet`) pushes sheet instead of selecting (reverting to former behavior)
    - `za` (`addcol-empty`) asks for column name
    - `zd` (`delete-cell`) moves value to clipboard ("cut", like other delete commands)
    - add `gI` (`describe-all`) like `gC` (`columns-all`)
    - add `gS` (`sheets-graveyard`)
    - add `g(`, `z(`, `gz(` variants of `(` 'expand-column'
    - add `z|` and `z\` to un/select by python expr (thanks to @jsvine for suggestion)
    - add `z#` to set type of current column to `len`
    - add `z;` to get the stdout/stderr from running a cmdline program with $colname args
    - `Space` is now bound to exec-longname (was `menu`; `^A` was exec-longname previously)

- Loaders:
    - add pandas adapter
    - add xml loader
    - add pcap loader (thanks to @vbrown608 and @TemperedNetworks)
    - add yaml loader (thanks to @robcarrington, @JKiely, @anjakefala at PyCon Sprints for making this happen)
    - add jsonl saver
    - remove `tsv_safe_char` and split into `tsv_safe_newline` and `tsv_safe_tab`

- initial commit of a task warrior app (vtask)

## minor changes
- more portable system clipboard handling (thanks @chocolateboy for PR)
- [json] no more incremental display during loading (need better json parser than stdlib)
- `date` supports adding a number of days (or `6*hours`, `9*months`, etc)
- hidden columns are darkened on columns sheet
- exception rollup
- dev/commands.tsv table of commands
- motd default url uses https
- improve ProfileSheet
- [DirSheet] editable `mode` (set to octal like `0o0644`)

# v1.2.1 (2018-07-05)

- python 3.7
    - Change `async` decorator to `asyncthread` and rename `async.py` to avoid using Python 3.7 keyword

# v1.2 (2018-04-30)

- macro system
   - `gD` goes to directory browser of `options.visidata_dir` (default to `~/.visidata/`) which contains saved commandlogs and macros
   - `z^S` on CommandLog saves selected rows to macro for given keystroke, saving to `.visidata/macro/command-longname.vd`
   - macro list saved at `.visidata/macros.vd` (keystroke, filename)
- `options.cmdlog_histfile` for auto-appended (default: empty means disabled)
- [DirSheet] edits make deferred changes to any field
   - add `directory` and `filetype` columns
   - note: only 256 changes maintained per column (same as column cache size)
   - `^S` saves all deferred changes
   - `z^S` saves changes for the current file only
   - `^R` clears all changes (reload)
   - `z^R` clears changes on the current file only
   - `d`/`gd` marks the current/selected file for deletion
   - if `directory` is edited, on `^S` (save) file is moved (if directory not existing, a new directory is created)
- [New conda package](https://github.com/conda-forge/visidata-feedstock)
- add .visidatarc [snippets](https://github.com/saulpw/visidata/tree/stable/snippets) with examples of extra functionality
- add replayable options [#97](https://github.com/saulpw/visidata/issues/97)
- `g^S` for multisave to single file (`.html`, `.md` and `.txt` are currently supported) or directory
- `z^S` to save selected rows of current column only (along with key columns)
- `T` to transpose rows and columns [#129](https://github.com/saulpw/visidata/issues/129)
- `^A` to specify a command longname to execute
- `^O`/`g^O` to open current/selected files in external editor
- `g^R` on SheetsSheet to reload all [selected] sheets
- `options.error_is_null` to treat errors as nulls when applicable
- `g,` fixed to compare by visible column values, not by row objects
- `gv` to unhide all columns
- `gM` open melted sheet (unpivot) with key columns retained and *regex* capture groups determining how the non-key columns will be reduced to Variable-Value rows
- `g*` replace selected row cells in current column with regex transform
- Shift-Up/Down aliases for mac [#135](https://github.com/saulpw/visidata/issues/135)
- options.wrap now true by default on TextSheet (`v` to toggle)
- `save_txt` with single column concatenates all values to single file
- `+` can add multiple aggregators
- ^X bugfix: use evalexpr over cursorRow
- `z`/`gz` `s`/`t`/`u` to select to/from cursorRow
- `z<` and `z>` to move up/down to next null cell
- `"` no longer reselects all rows
- `sheet-set-diff` command to act like `--diff`
- math functions (like sin/cos) now at toplevel
- bugfix: freeze
- all `csv_` options sent to csv.reader/writer
- `options.tsv_safe_char` to replace \t and \n in tsv files; set to empty for speedup during tsv save
- loaders and savers
    - support bz2 and xz (LZMA) compression (thanks @jpgrayson)
    - add loaders for:
        - sas7bda (SAS; requires `sas7bdat`)
        - xpt (SAS; requires `xport`)
        - sav (SPSS; requires `savReaderWriter`)
        - dta (Stata; requires `pandas`)
    - .shp can save as .geojson
    - add htm as alias for html filetype
    - json bugfix: fix [#133](https://github.com/saulpw/visidata/issues/133) json loader column deduction
- [experimental] bin/vsh initial commit

# v1.1 (2018-03-05)

- VisiData will be included in the [next debian repository release](https://tracker.debian.org/pkg/visidata)!
- remove all install dependencies
  - additional libraries must be installed manually for certain loaders; see requirements.txt
- experimental hierarchical menu system with SPACE to explore commands
    - use standard movement keys (`hjkl`/`arrows`) to navigate within a command level
    - Use `Enter`/`q` to navigate down/up a command tree
    - abort with `gq` or `^C`
    - existing chooseOne selections (aggregators/joins) still use simple input() for now
    - most longnames changed
        - let me know if anyone is using any longnames at all, and we will stabilize the names
    - if you do end up playing with it, please let me know what did and didn't work for you
- randomized message/announcement/tip on startup; disable with `options.motd_url = None`
   - cache messages in `$HOME/.visidata/`

Command additions/changes:

- add `za` and `gza` to add 1/N new blanks column
- add `(` and `)` commands to expand/collapse list/dict columns (e.g. in nested json)
- add `Backspace` command to drop sheet like `q` and also scrub its history from the cmdlog
- [canvas] add `d` and `gd` to delete points from source sheet
- remove `!@#$%-_` special actions on columns sheet
- alias Shift+Arrows to `HJKL` (may not work in all environments)
- alias `ENTER` to modify-edit-cell by default
- add `Y`/`gY`/`zY` to copy row/selected/cell to system clipboard (with options.clipboard_copy_cmd)

- filename `-` works to specify stdin/stdout (`-b -o -` will dump final sheet to stdout)
- search/select uses most recent when not given any (as in vim/etc)
- annotate None with disp_note_none ('∅'); previously was not visually distinguishable from empty string

- save to .md org-mode compatible table format
- load/view/edit/save png, edit pixels in data form
- load/view ttf/otf font files
- [canvas] draw quadratic curves with qcurve([(x,y)...])
- improvements/bugfixes: pivot, describe, melt, sqlite, shp, html

# v1.0 (2018-01-24)

- date.__sub__ returns timedelta object (was int days)
- pivot table bugfixes
- many cosmetic fixes
- disable default profiling for perf improvements
- remove .visidatarc support in PWD or XDG; only $HOME/.visidatarc supported now
- website and docs complete overhaul
- do not execute .py files
- apt/brew packages submitted

# v0.99 (2017-12-22)

- tab completion for filename and python expr
- `v` now 'visibility toggle' (moved from `w`)
- `^W` to erase a word in the line editor
- `gC`
- `--version` (thanks to @jsvine)
- `options.use_default_colors` (thanks to @wavexx)
- `median` aggregator
- .html loads tables (requires lxml)
  - simple http works (requires requests)
- json save
- json incremental load
- [cmdlog] use rowkey if available instead of row number; options.rowkey_prefix
- [cmdlog] only set row/col when relevant
- [vdtui] task renamed to thread
- /howto/dev/loader
- /design/graphics

# v0.98.1 (2017-12-04)

- [packaging]
    - make non Python standard library loader dependencies optional
    - provide method for full installation via `pip3 install "visidata[full]"`
- [visidata.org](http://visidata.org)  change copyright in footer
- [docs] add csv dialects to manpage (closes issue #88)
- [bugfix]
    - fix for `^Z` in builtin line editor
    - fixed-width loader needs source kwarg

# v0.98 (2017-11-23)

- [visidata.org](http://visidata.org) revamp

- [canvas] graphs and maps!
    - `.` or `g.` to push a graph or a map from the current sheet (dot=plot)
    - supports .shp and vector .mbtiles
    - mouse left-click/drag to set cursor
    - mouse right-click/drag to scroll canvas
    - scrollwheel to zoom in/out on a canvas
    - `s`/`u` to select/unselect rows at canvas cursor
    - `ENTER` to push source sheet with only rows at canvas cursor
    - 1-9 to toggle display of 'layers' (colors)
    - `_` to zoom out to full width
    - `disp_pixel_random` option chooses pixel attrs at random (weighted), instead of most common
    - `+`/`-` to zoom in/out via keyboard

- Updates to commands
    - Remove ` (backtick) command
    - Remove most zscroll commands (`zs`/`ze`)
        - `zz` moves cursor to center, uncertain about the future of `zt` due to conflict with `t` for toggle
    - `ga` adds N new rows
    - `gz=` sets value for selected/all rows to a Python sequence in this column
    - `z_` sets column width to given value
    - `z-` cuts column width in half
    - `P` is now "paste before" (like vim); `R` now pushes a random sample
    - `^Z` now sends SIGSTOP; `^O` "opens" the external $EDITOR (from builtin line editor)
    - [ColumnsSheet] Added `~!@#$` commands back, to set type of source columns
    - `w` is becoming a more universal "visibility toggle"
        - [TextSheet] `w` toggles wordwrap
        - [canvas] `w` toggles display of the labels
        - [pyobj] `w` toggles hidden properties and methods

- Updates to command line args and options
    - set initial row/col with `+<row#>:<col#>` (numeric only)
    - `--delimiter`/`-d ` option (separate from `--csv-delimiter`) sets delimiter for tsv filetype
    - `--replay-wait`/`-w` renamed from `--delay`/`-d`
    - `disp_date_fmt` option for date display format string (default is date-only)
    - `zero_is_null`/`empty_is_null`/`none_is_null`/`false_is_null` set which values are considered null (previously was `aggr_null_filter`)
    - `--skiplines` option renamed to `--skip`, and `--headerlines` to `--header`

- Design improvements
    - Add specific rowtype for each sheet (see right status)
    - dates are a kind of numeric type (useful for graphing as the x-axis)
    - `use_default_colors` (at behest of @wavexx)
    - more robust Progress indicator
    - populate DescribeSheet in async thread
    - remove default names for unnamed columns
    - history up/down in edit widget now feels right

- API changes
    - change main Column API to getter(col, row) and setter(col, row, val)
    - move Path and subclasses out of vdtui
    - TextSheet source is any iterable of strings
    - Sheet.filetype provides default save filename extension


## 0.97.1 (2017-10-29)
- Fix postgres lazy import
- BugFix: issue #83 - `z?` works on OSX
- BugFix: <Enter> on SheetsSheets itself now does nothing
- Move from readthedocs to visidata.org


## 0.97 (2017-10-05)
- Features
    - [replay]
        - move vdplay into vd --play
        - -p --play now replays scripts live
        - --delay interspaces replay by delay seconds
        - --batch to replay without interface
        - --output to save at end of replay
        - --replay-movement=True has --play move the cursor cell-by-cell
        - -y --confirm-overwrite=False
        - replay scripts can be strformatted with field=value
        - add ^U command to pause/resume playback
        - add ^K to cancel replay
        - add Space command to go to next step of replay while paused
    - [global]
        - remap toggle to 't' (was Space)
        - remap ^Y to push sheet of cursorRow
        - 'A' creates new sheet with N empty columns
        - remap 'r' to regex search of row key
        - add zr/zc to go to row/col number
        - F1/z? now launches man page
        - gF1/gz? now launches commands sheet
        - add `f` command to fill empty cells with the content of a non-empty cell up the current column
        - add Del/gDel to set value(s) to None
        - remove TAB/Shift-TAB sheet cycling
        - add z^ command to set current column name to current cell value
        - add gz^ to set current column name to cell values in selected rows
        - add 'z=' to show computed expression over current row
        - z' adds cache to current column (gz' for all columns)
        - `gh` moves cursor to leftmost column (instead of leftmost non-key column)
    - [aggregators]
        - allow multiple aggregators
        - 'g+ adds an aggregator to selected columns on columns sheets
        - sets the exact set of aggregators on the column sheet with 'e'/'ge'
        - 'z+' displays result of aggregation over selected rows for current column on status
        - rework aggregators so multiple aggregators can be set
    - [sheets sheet]
        - '&' on Sheets sheet is now sole join sheet command; jointype is input directly
        - add sheet concat
    - [columns sheet]
        - remap ~!@#$%^ on Columns sheet to behave like they do on other sheets
        - add g prefix to ~!@#$%^ to operate on all 'selected rows' on Columns sheet (thus modifying column parameters on source sheet)
    - [textsheet]
        - add 'w' command on TextSheets to toggle wrap
    - [cmdlog]
        - editlog renamed to cmdlog
        - cmdlog has a new format which minimises recordings of movement commands
        - '^D' now saves cmdlog sheet
    - [pivot]
        - zEnter pushes this cell; Enter pushes whole row
    - [describe]
        - add DescribeSheet with 'I' command for viewing descriptive statistics
        - add zs/zu/zt/zEnter commands to engage with rows on source sheet which are being described in current cell of describe sheet
    - [frequency]
        - 'zF' provides summary aggregation
    - [metasheets]
        - add hidden source column to metasheets
        - ^P view status history
    - [loaders]
        - add 'postgres' schema for simple loader from postgres:// url
        - add gEnter for .zip file mass open
        - add 'fixed' filetype to use fixed column detector
    - [clipboard]
        - remove `B` clipboard sheet
        - rework all d/y/p commands for only one buffer
        - remove g^Z and gp
    - [options]
        - remove -d debug option
        - add --diff to add colorizer against base sheet
            - diffs a pair of tsvs cell-by-cell
        - theme options removed as CLI arguments (still available for .visidatarc or apps)
        - `'` appends frozen column
        - rename and reorder options
- Community
    - [docs]
        - replace .rst userguide with VisiData [man page](http://visidata.org/man)
    - [visidata.org]
        - update index.html
        - automate creation of tour pages from tours.vd
            - tours will be played and recorded using asciinema
            - then compiled into a .html with mkdemo.py for http://visidata.org/tour
        - upload html version of manpage
- Internals
    - renamed toplevel command() to globalCommand(); removed Sheet.command(); sheet commands now specified in Sheet.commands list of Command() objects at class level
    - setter API now (sheet,col,row,value)
    - move `visidata/addons/*.py` into toplevel package

## 0.96 (2017-08-21)
- data can be piped through stdin
- remap: `N` is now previous match (instead of `p`)
- `:` now regex split
- add `bin/viewtsv` example tsv viewer as an example of a small vdtui application
- add `options.cmd_after_edit` for automove after edit
- add clipboard functionality
    - `y` yanks row at cursor to clipboard; `gy` copies all selected rows
    - `d` deletes row and move to clipboard; `gd` moves all selected rows
    - `p` now pastes the row most recently added to the clipboard after current row; `gp` pastes all rows from clipboard after current row
    - `Shift-B` opens clipboard sheet
    - `Ctrl+z` now undoes the most recent delete; `gCtrl+z` undoes all deletes
- Fix cursor row highlighting of identical rows

## v0.95.2
- move some functionality out of vdtui into separate python files
- add Ctrl+z command to launch external $EDITOR
- add ``options.force_valid_names``

## v0.94 (2017-08-02)
- add options.textwrap for TextSheet
- add vd.remove(sheet)
- Sheet.sources now  modifiable

## v0.93 (2017-07-30)
- fix display/feel bugs in editText
- remove BACKSPACE for editlog undo
- fix colorizer API
- add `ctrl-u` command to toggle profiling of main thread
- fix `C`olumn statistics (`options.col_stats` still disabled by default)

## v0.92 (2017-07-11)
- `F`requency sheet groups numeric data into intervals
   - added `histogram_bins` and `histogram_even_interval` options
   - added `w` command on the sheet that toggles `histogram_even_interval`
- change key for 'eval Python expression as new pyobj sheet' from Ctrl+O to Ctrl+X

## v0.91 (2017-06-28)
- make options automatically typed based on default
- documentation cleanups
- remove R command (set filetype on CLI)

## v0.80
- tour of screenshot.gif
- regex transform now `*` (';' is still regex split)
- Make regex search/select to work more like vim
- Move several non-essential commands out of vd.py
- change license of vd.py to MIT
- vdtutor start
- currency type with `$`; str type moved to `~`; remove type autodetect
- www/ for landing page
- move from .md to .rst for documentation

## v0.61 (2017-06-12)
- colorizers
- `g[` and `g]` to sort by all key columns
- `;` and `.` experimental regex commands

## v0.59 (2017-05-31)
- pivot sheets with `W`
- undo with `BACKSPACE` and replay with `ga`
- dev guide and user guide
- `ge` mass edit
- freeze with `g'`

## v0.44
- creating sustainable dev process at RC
- `z` scrolling prefix

## v0.42
- async select/unselect
- aggregator functions on columns
- .xls

## v0.41 (2017-01-18)
- asynchronous commands (each in its own thread) with
   - `^T` sheet of long-running commands
   - `^C` cancel
   - `ENTER` to see the final performance profile
- `P` random population of current sheet
- headerlines default now 1

## v0.40
- options settable with command-line arguments (`--encoding=cp437`)
- input() histories with UP/DOWN (and viewable with `I`)
- unicode input now works
- editText clears value on first typing
- `"` duplicates sheet with only selected rows; `g"` duplicates entire sheet verbatim

## v0.38
- sortable date
- open_zip comes back

## v0.37
- `g~` (autodetect all columns)
- `"` copies row to immediately following
- nulls, uniques on columns sheet

## v0.36
- right column
- regex subst
- unreverse [/] sort keys ([ = ascending)

## v0.35 (2016-12-04)
- reverse [/] sort keys
- goto `r`ow by number or `c`olumn by name

## v0.33
- type detection with `~`
- date type
- fix outer join

## v0.32
- expose col.type in column header
- push value conversion to time of usage/display

## v0.31
- F1 help sheet
- ^O directly exposes eval result as sheet
- custom editText with initial value, ESC that raises VEscape, and readline edit keys

## v0.30 (2016-11-27)
- make all sheets subclasses of VSheet
- remove .zip opening and url fetching
- added options ColumnStats and csv_header

## v0.29
- pin key columns to left
- join sheets on exact key match
- -r/--readonly mode

## v0.28 (2016-11-22)
- inputs: .csv, .tsv, .json, .hdf5, .xlsx, .zip
- outputs: .csv, .tsv
- hjkl cursor movement, t/m/b scroll to position screen cursor
- skip up/down columns by value
- row/column reordering and deleting
- resize column to fix max width of onscreen row
- filter/search by regex in column
- sort asc/desc by one column
- `g`lobal prefix supersizes many commands
- `e`dit cell contents
- convert column to int/str/float
- reload sheet with different format options
- add new column by Python expression
- `s`elect/`u`nselect rows, bulk delete with `gd`
- `F`requency table for current column with histogram
- `S`heets metasheet to manage/navigate multiple sheets,
- `C`olumns metasheet
- `O`ptions sheet to change the style or behavior
- `E`rror metasheet
- `g^P` status history sheet

## v0.14 (2016-11-13)<|MERGE_RESOLUTION|>--- conflicted
+++ resolved
@@ -1,12 +1,8 @@
 # VisiData version history
 
-<<<<<<< HEAD
 # v3.x
 
-# v3.0 (2023-12-29)
-=======
 # v3.0 (2023-12-30)
->>>>>>> 63463870
 
 - [reorg] move independent modules into visidata/{features|experimental|themes}
 - [sidebar] add sidebar  #2064
