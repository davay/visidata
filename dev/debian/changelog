visidata (1.0-1) unstable; urgency=low

  [Anja Boskovic]
  * Initial release. Closes: #884565

<<<<<<< HEAD
 -- Anja Boskovic <anja@visidata.org>  Wed, 11 Jan 2018 10:50:05 -0500
=======
 -- Anja Boskovic <anja@visidata.org>  Thu, 25 Jan 2018 20:11:37 -0500
>>>>>>> f6ca204b
<|MERGE_RESOLUTION|>--- conflicted
+++ resolved
@@ -3,8 +3,4 @@
   [Anja Boskovic]
   * Initial release. Closes: #884565
 
-<<<<<<< HEAD
- -- Anja Boskovic <anja@visidata.org>  Wed, 11 Jan 2018 10:50:05 -0500
-=======
- -- Anja Boskovic <anja@visidata.org>  Thu, 25 Jan 2018 20:11:37 -0500
->>>>>>> f6ca204b
+ -- Anja Boskovic <anja@visidata.org>  Thu, 25 Jan 2018 20:11:37 -0500