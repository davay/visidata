version: 2
workflows:
  version: 2
  test:
    jobs:
      - test-3.6
jobs:
  test-3.6: &test-template
    working_directory: ~/visidata
    docker:
      - image: circleci/python:3.6
    steps:
      - checkout
      - run: sudo chown -R circleci:circleci /usr/local/bin
      - run: sudo chown -R circleci:circleci /usr/local/share
      - run: sudo chown -R circleci:circleci /usr/local/lib
      - run: locale
      - run:
          name: dependencies
          command: |
            pip3 install -r requirements.txt
      - run:
          command: |
<<<<<<< HEAD
            dev/test.sh
  test-3.5:
    <<: *test-template
    docker:
      - image: circleci/python:3.5
  test-3.6:
    <<: *test-template
    docker:
      - image: circleci/python:3.6
=======
            dev/test.sh
>>>>>>> 0164c10a
<|MERGE_RESOLUTION|>--- conflicted
+++ resolved
@@ -21,16 +21,4 @@
             pip3 install -r requirements.txt
       - run:
           command: |
-<<<<<<< HEAD
-            dev/test.sh
-  test-3.5:
-    <<: *test-template
-    docker:
-      - image: circleci/python:3.5
-  test-3.6:
-    <<: *test-template
-    docker:
-      - image: circleci/python:3.6
-=======
-            dev/test.sh
->>>>>>> 0164c10a
+            dev/test.sh