--- conflicted
+++ resolved
@@ -16,20 +16,15 @@
 
     <meta itemprop="name" content="<%= htmlWebpackPlugin.options.title %>"/>
     <meta itemprop="description" content="">
-<<<<<<< HEAD
     <meta itemprop="image" content="<%= webpackConfig.output.publicPath %>favicon.ico"/>
 
     <link rel="shortcut icon" href="<%= webpackConfig.output.publicPath %>favicon.ico" type="image/x-icon" />
-=======
-    <meta itemprop="image" content="/assets/favicon.ico"/>
-    <link rel="shortcut icon" href="/assets/favicon.ico" type="image/x-icon" />
     <style>
             body {
                 padding-top: 50px;
                 padding-bottom: 20px;
             }
     </style>
->>>>>>> df304316
   </head>
   <body>
    <div>
