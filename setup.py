#!/usr/bin/env python3

from setuptools import setup

setup(name="visidata",
<<<<<<< HEAD
      version="0.31",
=======
      version="0.35",
>>>>>>> 860bd84c
      description="a curses interface for exploring and arranging tabular data",
      long_description=open('README.md').read(),
      author="Saul Pwanson",
      author_email="vd@saul.pw",
      url="http://saul.pw/visidata",
      download_url="http://saul.pw/vd",
      scripts=['bin/vd'],
      license="GPLv3",
      classifiers=[
          'Development Status :: 3 - Alpha',
          'Environment :: Console',
          'Environment :: Console :: Curses',
          'Intended Audience :: Developers',
          'Intended Audience :: Science/Research',
          'Intended Audience :: System Administrators',
          'License :: OSI Approved :: GNU General Public License v3 (GPLv3)',
          'Operating System :: OS Independent',
          'Programming Language :: Python :: 3',
          'Topic :: Database :: Front-Ends',
          'Topic :: Scientific/Engineering',
          'Topic :: Office/Business :: Financial :: Spreadsheet',
          'Topic :: Scientific/Engineering :: Visualization',
          'Topic :: Utilities',
      ],
      keywords=("console tabular data spreadsheet viewer textpunk"
                "curses csv hdf5 h5 xlsx"),
      )<|MERGE_RESOLUTION|>--- conflicted
+++ resolved
@@ -3,11 +3,7 @@
 from setuptools import setup
 
 setup(name="visidata",
-<<<<<<< HEAD
-      version="0.31",
-=======
       version="0.35",
->>>>>>> 860bd84c
       description="a curses interface for exploring and arranging tabular data",
       long_description=open('README.md').read(),
       author="Saul Pwanson",
