<!doctype html>
<html class="no-js" lang="en">
    <head>
        <meta charset="utf-8">
        <meta http-equiv="x-ua-compatible" content="ie=edge">
        <title>{title}</title>
        <meta name="description" content="">
        <meta name="viewport" content="width=device-width, initial-scale=1">

        <link rel="manifest" href="site.webmanifest">
        <link rel="apple-touch-icon" href="icon.png">
        <link rel="stylesheet" type="text/css" href="//fonts.googleapis.com/css?family=Inconsolata" />
        <!-- Place favicon.ico in the root directory -->
        <link href='http://fonts.googleapis.com/css?family=Lato&subset=latin,latin-ext' rel='stylesheet' type='text/css'>
        <link href='https://fonts.googleapis.com/css?family=Raleway' rel='stylesheet'>
        <link href="https://fonts.googleapis.com/css?family=Roboto" rel="stylesheet">
        <link rel="stylesheet" type="text/css" href="/main.css">
        <link rel="stylesheet" type="text/css" href="/asciinema-player.css">
        {head}

    </head>
    <body>
     <section id="nav">
      <nav>
       <a href="/"><img class="logo" src="/vdlogo.png" alt="VisiData logo"/></a>
       <a href="/about">about</a>
       <a href="/docs">docs</a>
       <a href="/contributing">contributing</a>
       <a href="/releases">releases</a>
       <a href="/support">support</a>
      </nav>
     </section>

        {body}

     <section id="footer">
<<<<<<< HEAD
        © Copyright 2017 <a href="http://saul.pw">Saul Pwanson</a>
=======
        <footer>
        2017-2018 © <a href="http://saul.pw">Saul Pwanson</a>
        </footer>
>>>>>>> e933ac84
     </section>

    </body>
</html>
<|MERGE_RESOLUTION|>--- conflicted
+++ resolved
@@ -34,13 +34,9 @@
         {body}
 
      <section id="footer">
-<<<<<<< HEAD
-        © Copyright 2017 <a href="http://saul.pw">Saul Pwanson</a>
-=======
         <footer>
         2017-2018 © <a href="http://saul.pw">Saul Pwanson</a>
         </footer>
->>>>>>> e933ac84
      </section>
 
     </body>
