
<a href="https://github.com/saulpw/visidata"><img style="position: absolute; top: 0; right: 0; border: 0;" src="https://s3.amazonaws.com/github/ribbons/forkme_right_white_ffffff.png" alt="Fork me on GitHub"></a>

# VisiData

## Latest Version: [1.2.1 (released 2018-07-05)](/releases)

VisiData is an interactive multitool for tabular data.  It combines the clarity of a spreadsheet, the efficiency of the terminal, and the power of Python, into a lightweight utility which can handle millions of rows with ease.

<div class="screenshot">
<a href="/screenshot.png"><img src="/screenshot.png" alt="screenshot of VisiData in action"/></a>
</div>

It's great for investigative journalists, data scientists, unix command-line users, and anyone else who wants to quickly look at or manipulate data.

## [Install VisiData](/install)

## Testimonials

- "VisiData is indispensable for data engineering tasks...such a breath of fresh air!" -- [\@soaxelbrooke](https://news.ycombinator.com/item?id=16516297)
- "the first tool I reach for when examining/exploring a new dataset" -- [\@jsvine](https://news.ycombinator.com/item?id=16515925)
- "Lordy, what a pleasure to use." -- [\@dN0t](https://twitter.com/dN0t/status/970445038349058048)
- "VisiData has changed my life" -- [\@AlexMahadevan](https://twitter.com/AlexMahadevan/status/976436539638116352)


## Recent Updates

- **2018-07-05: [Visidata v1.2.1](/releases#v1.2.1) has been released!**

- 2018-04-01: Released the [first of five VisiData case study videos](https://www.youtube.com/watch?v=yhunJc8Nu4g&list=PLxu7QdBkC7drrAGfYzatPGVHIpv4Et46W&index=3).

- 2018-03-10: [Jeremy Singer-Vine](https://www.jsvine.com) hosted a [an introduction to VisiData](https://jsvine.github.io/intro-to-visidata/) tutorial at NICAR 2018.

- 2018-01-26: How do you use VisiData?  <a href="/survey" target="_blank" title="powered by SurveyMonkey">Take a quick survey and give your opinion</a>.

- 2018-01-22: Saul presented VisiData in a [lightning talk at PyCascades 2018](https://www.youtube.com/watch?v=N1CBDTgGtOU).

- <form action="https://tinyletter.com/visidata" method="post" target="popupwindow" onsubmit="window.open('https://tinyletter.com/visidata', 'popupwindow', 'scrollbars=yes,width=800,height=600');return true">Sign up for the email newsletter: <input type="text" style="width:140px" name="email" id="tlemail" /><input type="hidden" value="1" name="embed"/><input type="submit" value="Subscribe" /> (powered by <a href="https://tinyletter.com" target="_blank">TinyLetter</a>)</form>

<<<<<<< HEAD
- Follow [\@VisiData_](https://twitter.com/VisiData_) on Twitter for more regular updates, tips, and tricks!

=======
- Follow [\@saulfp](https://twitter.com/saulfp) on Twitter for more regular updates, tips, and tricks!

---

## Installation

<div class="install">
<div>
### MacOS (requires [homebrew](https://brew.sh/))

    $ brew install saulpw/vd/visidata

See [our homebrew repository](https://github.com/saulpw/homebrew-vd) for more information.
</div>
<!--div>
### Linux (requires [debian's unstable repo](https://github.com/saulpw/visidata#install-via-apt))

    $ apt install visidata

See [our Debian repository](https://github.com/saulpw/deb-vd) for more information.
</div-->
<div>
### Other (requires [pip3](https://stackoverflow.com/questions/6587507/how-to-install-pip-with-python-3))

    $ pip3 install visidata

See [our Github repository](https://github.com/saulpw/visidata) for more information.
</div>
<div>
### conda (requires [conda-forge](https://conda-forge.org/))

    $ conda install visidata

See [the Github repository](https://github.com/conda-forge/visidata-feedstock) for more information.
</div>
</div>

<div>
VisiData supports [many sources](http://visidata.org/man/#loaders), but not all dependencies are installed automatically.  For additional sources and formats, see the [support page](/support) for contact information.
</div>
>>>>>>> e0f703ce
<|MERGE_RESOLUTION|>--- conflicted
+++ resolved
@@ -37,48 +37,4 @@
 
 - <form action="https://tinyletter.com/visidata" method="post" target="popupwindow" onsubmit="window.open('https://tinyletter.com/visidata', 'popupwindow', 'scrollbars=yes,width=800,height=600');return true">Sign up for the email newsletter: <input type="text" style="width:140px" name="email" id="tlemail" /><input type="hidden" value="1" name="embed"/><input type="submit" value="Subscribe" /> (powered by <a href="https://tinyletter.com" target="_blank">TinyLetter</a>)</form>
 
-<<<<<<< HEAD
 - Follow [\@VisiData_](https://twitter.com/VisiData_) on Twitter for more regular updates, tips, and tricks!
-
-=======
-- Follow [\@saulfp](https://twitter.com/saulfp) on Twitter for more regular updates, tips, and tricks!
-
----
-
-## Installation
-
-<div class="install">
-<div>
-### MacOS (requires [homebrew](https://brew.sh/))
-
-    $ brew install saulpw/vd/visidata
-
-See [our homebrew repository](https://github.com/saulpw/homebrew-vd) for more information.
-</div>
-<!--div>
-### Linux (requires [debian's unstable repo](https://github.com/saulpw/visidata#install-via-apt))
-
-    $ apt install visidata
-
-See [our Debian repository](https://github.com/saulpw/deb-vd) for more information.
-</div-->
-<div>
-### Other (requires [pip3](https://stackoverflow.com/questions/6587507/how-to-install-pip-with-python-3))
-
-    $ pip3 install visidata
-
-See [our Github repository](https://github.com/saulpw/visidata) for more information.
-</div>
-<div>
-### conda (requires [conda-forge](https://conda-forge.org/))
-
-    $ conda install visidata
-
-See [the Github repository](https://github.com/conda-forge/visidata-feedstock) for more information.
-</div>
-</div>
-
-<div>
-VisiData supports [many sources](http://visidata.org/man/#loaders), but not all dependencies are installed automatically.  For additional sources and formats, see the [support page](/support) for contact information.
-</div>
->>>>>>> e0f703ce
